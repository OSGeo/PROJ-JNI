--- conflicted
+++ resolved
@@ -4,10 +4,7 @@
 
 ``` sh
 mvn install
-<<<<<<< HEAD
 java --class-path target/proj-2.0-SNAPSHOT.jar example/TransformPoints.java
-=======
-java --class-path target/proj-1.0-SNAPSHOT.jar example/TransformPoints.java
 ```
 
 The expected output for the example is
@@ -25,5 +22,4 @@
 Vancouver: -13703429.3   6285000.3
 Tokyo:      15566806.3   4228072.9
 Paris:        261489.5   6219786.6
->>>>>>> a0483af2
 ```