--- conflicted
+++ resolved
@@ -101,12 +101,8 @@
           <showDeprecation>true</showDeprecation>
           <useIncrementalCompilation>false</useIncrementalCompilation>
           <compilerArgs>
-<<<<<<< HEAD
             <arg>-Xlint:all</arg>
             <arg>-Xdoclint:all</arg>
-            <arg>--doclint-format</arg> <arg>html5</arg>
-=======
->>>>>>> a0483af2
             <arg>-h</arg> <arg>${project.build.sourceDirectory}/../cpp</arg>
           </compilerArgs>
         </configuration>
