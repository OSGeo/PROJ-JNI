/*
 * Copyright © 2019 Agency for Data Supply and Efficiency
 *
 * Permission is hereby granted, free of charge, to any person obtaining a copy
 * of this software and associated documentation files (the "Software"), to deal
 * in the Software without restriction, including without limitation the rights
 * to use, copy, modify, merge, publish, distribute, sublicense, and/or sell
 * copies of the Software, and to permit persons to whom the Software is
 * furnished to do so, subject to the following conditions:
 *
 * The above copyright notice and this permission notice shall be included in all
 * copies or substantial portions of the Software.
 *
 * THE SOFTWARE IS PROVIDED "AS IS", WITHOUT WARRANTY OF ANY KIND, EXPRESS OR
 * IMPLIED, INCLUDING BUT NOT LIMITED TO THE WARRANTIES OF MERCHANTABILITY,
 * FITNESS FOR A PARTICULAR PURPOSE AND NONINFRINGEMENT. IN NO EVENT SHALL THE
 * AUTHORS OR COPYRIGHT HOLDERS BE LIABLE FOR ANY CLAIM, DAMAGES OR OTHER
 * LIABILITY, WHETHER IN AN ACTION OF CONTRACT, TORT OR OTHERWISE, ARISING FROM,
 * OUT OF OR IN CONNECTION WITH THE SOFTWARE OR THE USE OR OTHER DEALINGS IN THE
 * SOFTWARE.
 */
package org.kortforsyningen.proj;

import java.util.Collection;
import java.util.Collections;
import java.io.Serializable;

import org.opengis.metadata.extent.Extent;
import org.opengis.metadata.extent.GeographicExtent;
import org.opengis.metadata.extent.GeographicBoundingBox;


/**
 * An {@link Extent} containing only a single {@link GeographicBoundingBox}.
 * In order to keep the model simpler, this simple geographic bounding box
 * is also an extent with no vertical or temporal elements.
 *
 * <p>The latitudes and longitudes are on an unspecified ellipsoid.
 * The exact datum does not matter since this information is only approximate.</p>
 *
 * @author  Martin Desruisseaux (Geomatys)
 * @version 2.0
 * @since   1.0
 */
final class SimpleExtent implements GeographicBoundingBox, Extent, Serializable {
    /**
     * For cross-version compatibility.
     */
    private static final long serialVersionUID = -1903587394190508333L;

    /**
     * The western-most coordinate of the limit of the dataset extent.
     * The value is expressed in longitude in decimal degrees (positive east).
     */
    private final double westBoundLongitude;

    /**
     * The eastern-most coordinate of the limit of the dataset extent.
     * The value is expressed in longitude in decimal degrees (positive east).
     */
    private final double eastBoundLongitude;

    /**
     * The southern-most coordinate of the limit of the dataset extent.
     * The value is expressed in latitude in decimal degrees (positive north).
     */
    private final double southBoundLatitude;

    /**
     * The northern-most, coordinate of the limit of the dataset extent.
     * The value is expressed in latitude in decimal degrees (positive north).
     */
    private final double northBoundLatitude;

    /**
     * Creates a geographic bounding box initialized to the specified values.
     *
     * <p><strong>Caution:</strong> Arguments are expected in the same order than they appear in the
     * ISO 19115 specification. This is different than the order commonly found in Java world,
     * which is rather (<var>x</var><sub>min</sub>, <var>y</var><sub>min</sub>,
     * <var>x</var><sub>max</sub>, <var>y</var><sub>max</sub>).</p>
     *
     * @param  westBoundLongitude  the minimal <var>x</var> value.
     * @param  eastBoundLongitude  the maximal <var>x</var> value.
     * @param  southBoundLatitude  the minimal <var>y</var> value.
     * @param  northBoundLatitude  the maximal <var>y</var> value.
     * @throws IllegalArgumentException if (<var>west bound</var> &gt; <var>east bound</var>)
     *         or (<var>south bound</var> &gt; <var>north bound</var>).
     *         Note that {@linkplain Double#NaN NaN} values are allowed.
     */
    SimpleExtent(final double westBoundLongitude,
                 final double eastBoundLongitude,
                 final double southBoundLatitude,
                 final double northBoundLatitude)
    {
        final String dim;
        final double min, max;
        if (westBoundLongitude > eastBoundLongitude) {
            min = westBoundLongitude;
            max = eastBoundLongitude;
            dim = "longitude";
            // Exception will be thrown below.
        } else if (southBoundLatitude > northBoundLatitude) {
            min = southBoundLatitude;
            max = northBoundLatitude;
            dim = "latitude";
            // Exception will be thrown below.
        } else {
            this.westBoundLongitude = westBoundLongitude;
            this.eastBoundLongitude = eastBoundLongitude;
            this.southBoundLatitude = southBoundLatitude;
            this.northBoundLatitude = northBoundLatitude;
            return;
        }
        throw new IllegalArgumentException("Illegal " + dim + " range: [" + min + " … " + max + "].");
    }

    /**
<<<<<<< HEAD
=======
     * Creates a geographic bounding box initialized to values from the given array.
     * This is a convenience constructor invoked indirectly from native code.
     * See {@code DOMAIN_OF_VALIDITY} in {@code bindings.cpp} for elements order.
     *
     * @param  elements  all bounds.
     */
    SimpleExtent(final double[] elements) {
        this(elements[0], elements[1], elements[2], elements[3]);
    }

    /**
     * The spatial and temporal extent for the referring object.
     *
     * @return the spatial and temporal extent, or {@code null} in none.
     */
    @Override
    public InternationalString getDescription() {
        return null;
    }

    /**
>>>>>>> 6c0ed7f9
     * Returns the western-most coordinate of the limit of the dataset extent.
     * The value is expressed in longitude in decimal degrees (positive east).
     *
     * @return the western-most longitude between -180 and +180°.
     */
    @Override
    public double getWestBoundLongitude() {
        return westBoundLongitude;
    }

    /**
     * Returns the eastern-most coordinate of the limit of the dataset extent.
     * The value is expressed in longitude in decimal degrees (positive east).
     *
     * @return the eastern-most longitude between -180 and +180°.
     */
    @Override
    public double getEastBoundLongitude() {
        return eastBoundLongitude;
    }

    /**
     * Returns the southern-most coordinate of the limit of the dataset extent.
     * The value is expressed in latitude in decimal degrees (positive north).
     *
     * @return the southern-most latitude between -90 and +90°.
     */
    @Override
    public double getSouthBoundLatitude() {
        return southBoundLatitude;
    }

    /**
     * Returns the northern-most, coordinate of the limit of the dataset extent.
     * The value is expressed in latitude in decimal degrees (positive north).
     *
     * @return the northern-most latitude between -90 and +90°.
     */
    @Override
    public double getNorthBoundLatitude() {
        return northBoundLatitude;
    }

    /**
     * Indication of whether the bounding box encompasses an area covered by the data
     * (<cite>inclusion</cite>) or an area where data is not present (<cite>exclusion</cite>).
     * The default implementation unconditionally returns {@link Boolean#TRUE}.
     *
     * @return {@code true} for inclusion, or {@code false} for exclusion.
     */
    @Override
    public Boolean getInclusion() {
        return Boolean.TRUE;
    }

    /**
     * Provides geographic component of the extent of the referring object.
     * The default implementation returns a singleton containing only this
     * geographic bounding box.
     *
     * @return the geographic extent, or an empty set if none.
     */
    @Override
    public Collection<? extends GeographicExtent> getGeographicElements() {
        return Collections.singleton(this);
    }

    /**
     * Returns {@code true} if the given floating point values are equal.
     *
     * @param  a  the first value to compare.
     * @param  b  the second value to compare.
     * @return whether the given values are equal.
     */
    private static boolean equals(final double a, final double b) {
        return Double.doubleToLongBits(a) == Double.doubleToLongBits(b);
    }

    /**
     * Compares this geographic bounding box with the specified object for equality.
     *
     * @param  object  the object to compare for equality.
     * @return {@code true} if the given object is equal to this box.
     */
    @Override
    public boolean equals(final Object object) {
        if (object instanceof SimpleExtent) {
            final SimpleExtent that = (SimpleExtent) object;
            return equals(this.southBoundLatitude, that.southBoundLatitude) &&
                   equals(this.northBoundLatitude, that.northBoundLatitude) &&
                   equals(this.eastBoundLongitude, that.eastBoundLongitude) &&
                   equals(this.westBoundLongitude, that.westBoundLongitude);
        }
        return false;
    }

    /**
     * Returns a hash code value for this bounding box.
     * This value may change in any future version.
     *
     * @return a hash code value.
     */
    @Override
    public int hashCode() {
        return Double.hashCode(serialVersionUID ^
               (Double.doubleToLongBits(westBoundLongitude) + 31*
               (Double.doubleToLongBits(eastBoundLongitude) + 31*
               (Double.doubleToLongBits(southBoundLatitude) + 31*
                Double.doubleToLongBits(northBoundLatitude)))));
    }

    /**
     * Returns a string representation of this extent.
     *
     * @return a string representation of this box.
     */
    @Override
    public String toString() {
        return "GeographicBoundingBox[" +
                "west="  + westBoundLongitude + ", " +
                "east="  + eastBoundLongitude + ", " +
                "south=" + southBoundLatitude + ", " +
                "north=" + northBoundLatitude + ']';
    }
}<|MERGE_RESOLUTION|>--- conflicted
+++ resolved
@@ -116,8 +116,6 @@
     }
 
     /**
-<<<<<<< HEAD
-=======
      * Creates a geographic bounding box initialized to values from the given array.
      * This is a convenience constructor invoked indirectly from native code.
      * See {@code DOMAIN_OF_VALIDITY} in {@code bindings.cpp} for elements order.
@@ -129,17 +127,6 @@
     }
 
     /**
-     * The spatial and temporal extent for the referring object.
-     *
-     * @return the spatial and temporal extent, or {@code null} in none.
-     */
-    @Override
-    public InternationalString getDescription() {
-        return null;
-    }
-
-    /**
->>>>>>> 6c0ed7f9
      * Returns the western-most coordinate of the limit of the dataset extent.
      * The value is expressed in longitude in decimal degrees (positive east).
      *
