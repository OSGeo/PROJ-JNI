/*
 * Copyright © 2019-2021 Agency for Data Supply and Efficiency
 * Copyright © 2021 Open Source Geospatial Foundation
 *
 * Permission is hereby granted, free of charge, to any person obtaining a copy
 * of this software and associated documentation files (the "Software"), to deal
 * in the Software without restriction, including without limitation the rights
 * to use, copy, modify, merge, publish, distribute, sublicense, and/or sell
 * copies of the Software, and to permit persons to whom the Software is
 * furnished to do so, subject to the following conditions:
 *
 * The above copyright notice and this permission notice shall be included in all
 * copies or substantial portions of the Software.
 *
 * THE SOFTWARE IS PROVIDED "AS IS", WITHOUT WARRANTY OF ANY KIND, EXPRESS OR
 * IMPLIED, INCLUDING BUT NOT LIMITED TO THE WARRANTIES OF MERCHANTABILITY,
 * FITNESS FOR A PARTICULAR PURPOSE AND NONINFRINGEMENT. IN NO EVENT SHALL THE
 * AUTHORS OR COPYRIGHT HOLDERS BE LIABLE FOR ANY CLAIM, DAMAGES OR OTHER
 * LIABILITY, WHETHER IN AN ACTION OF CONTRACT, TORT OR OTHERWISE, ARISING FROM,
 * OUT OF OR IN CONNECTION WITH THE SOFTWARE OR THE USE OR OTHER DEALINGS IN THE
 * SOFTWARE.
 */

// <editor-fold desc="Includes and usings">
#include <assert.h>
#include <cstring>
#include <string>
#include <cmath>
#include <atomic>
#include <proj.h>
#include <proj/crs.hpp>
#include "org_osgeo_proj_Type.h"
#include "org_osgeo_proj_Property.h"
#include "org_osgeo_proj_NativeResource.h"
#include "org_osgeo_proj_Context.h"
#include "org_osgeo_proj_SharedPointer.h"
#include "org_osgeo_proj_CompoundCS.h"
#include "org_osgeo_proj_ObjectFactory.h"
#include "org_osgeo_proj_AuthorityFactory.h"
#include "org_osgeo_proj_ReferencingFormat.h"
#include "org_osgeo_proj_Convention.h"
#include "org_osgeo_proj_Transform.h"
#include "org_osgeo_proj_UnitOfMeasure.h"

// TODO: remove after PROJ 6.3 release.
#include <proj_experimental.h>

/*
 * The strcase*-functions are not Standard C, but a POSIX extension.
 * The Microsoft Visual C++ 2015 compiler does not support them, but
 * provides the alternatives below.
 */
#ifdef _MSC_VER
#include <string.h>
#define strcasecmp _stricmp
#endif

using osgeo::proj::common::Angle;
using osgeo::proj::common::DateTime;
using osgeo::proj::common::IdentifiedObject;
using osgeo::proj::common::IdentifiedObjectNNPtr;
using osgeo::proj::common::IdentifiedObjectPtr;
using osgeo::proj::common::Length;
using osgeo::proj::common::Measure;
using osgeo::proj::common::ObjectDomainNNPtr;
using osgeo::proj::common::ObjectUsage;
using osgeo::proj::common::ObjectUsageNNPtr;
using osgeo::proj::common::Scale;
using osgeo::proj::common::UnitOfMeasure;
using osgeo::proj::crs::BoundCRS;
using osgeo::proj::crs::BoundCRSPtr;
using osgeo::proj::crs::CompoundCRS;
using osgeo::proj::crs::CompoundCRSPtr;
using osgeo::proj::crs::CRS;
using osgeo::proj::crs::CRSNNPtr;
using osgeo::proj::crs::CRSPtr;
using osgeo::proj::crs::DerivedCRS;
using osgeo::proj::crs::EngineeringCRS;
using osgeo::proj::crs::GeodeticCRS;
using osgeo::proj::crs::GeodeticCRSNNPtr;
using osgeo::proj::crs::GeographicCRS;
using osgeo::proj::crs::ParametricCRS;
using osgeo::proj::crs::ProjectedCRS;
using osgeo::proj::crs::SingleCRS;
using osgeo::proj::crs::SingleCRSPtr;
using osgeo::proj::crs::TemporalCRS;
using osgeo::proj::crs::VerticalCRS;
using osgeo::proj::cs::AxisDirection;
using osgeo::proj::cs::CartesianCS;
using osgeo::proj::cs::CartesianCSNNPtr;
using osgeo::proj::cs::CartesianCSPtr;
using osgeo::proj::cs::CoordinateSystem;
using osgeo::proj::cs::CoordinateSystemAxis;
using osgeo::proj::cs::CoordinateSystemAxisNNPtr;
using osgeo::proj::cs::CoordinateSystemAxisPtr;
using osgeo::proj::cs::CoordinateSystemNNPtr;
using osgeo::proj::cs::CoordinateSystemPtr;
using osgeo::proj::cs::EllipsoidalCS;
using osgeo::proj::cs::EllipsoidalCSNNPtr;
using osgeo::proj::cs::ParametricCS;
using osgeo::proj::cs::ParametricCSNNPtr;
using osgeo::proj::cs::SphericalCS;
using osgeo::proj::cs::SphericalCSNNPtr;
using osgeo::proj::cs::SphericalCSPtr;
using osgeo::proj::cs::TemporalCS;
using osgeo::proj::cs::TemporalCSNNPtr;
using osgeo::proj::cs::TemporalMeasureCS;
using osgeo::proj::cs::VerticalCS;
using osgeo::proj::cs::VerticalCSNNPtr;
using osgeo::proj::datum::Datum;
using osgeo::proj::datum::Ellipsoid;
using osgeo::proj::datum::EllipsoidNNPtr;
using osgeo::proj::datum::EngineeringDatum;
using osgeo::proj::datum::EngineeringDatumNNPtr;
using osgeo::proj::datum::GeodeticReferenceFrame;
using osgeo::proj::datum::GeodeticReferenceFrameNNPtr;
using osgeo::proj::datum::ParametricDatum;
using osgeo::proj::datum::ParametricDatumNNPtr;
using osgeo::proj::datum::PrimeMeridian;
using osgeo::proj::datum::PrimeMeridianNNPtr;
using osgeo::proj::datum::TemporalDatum;
using osgeo::proj::datum::TemporalDatumNNPtr;
using osgeo::proj::datum::VerticalReferenceFrame;
using osgeo::proj::datum::VerticalReferenceFrameNNPtr;
using osgeo::proj::io::AuthorityFactory;
using osgeo::proj::io::AuthorityFactoryPtr;
using osgeo::proj::io::DatabaseContext;
using osgeo::proj::io::DatabaseContextNNPtr;
using osgeo::proj::io::DatabaseContextPtr;
using osgeo::proj::io::IJSONExportable;
using osgeo::proj::io::IPROJStringExportable;
using osgeo::proj::io::IWKTExportable;
using osgeo::proj::io::JSONFormatter;
using osgeo::proj::io::JSONFormatterNNPtr;
using osgeo::proj::io::NoSuchAuthorityCodeException;
using osgeo::proj::io::PROJStringFormatter;
using osgeo::proj::io::PROJStringFormatterNNPtr;
using osgeo::proj::io::PROJStringParser;
using osgeo::proj::io::WKTFormatter;
using osgeo::proj::io::WKTFormatterNNPtr;
using osgeo::proj::io::WKTParser;
using osgeo::proj::metadata::Citation;
using osgeo::proj::metadata::Extent;
using osgeo::proj::metadata::ExtentPtr;
using osgeo::proj::metadata::GeographicBoundingBox;
using osgeo::proj::metadata::GeographicBoundingBoxPtr;
using osgeo::proj::metadata::GeographicExtentNNPtr;
using osgeo::proj::metadata::Identifier;
using osgeo::proj::metadata::IdentifierNNPtr;
using osgeo::proj::metadata::PositionalAccuracyNNPtr;
using osgeo::proj::operation::Conversion;
using osgeo::proj::operation::ConversionNNPtr;
using osgeo::proj::operation::CoordinateOperation;
using osgeo::proj::operation::CoordinateOperationContext;
using osgeo::proj::operation::CoordinateOperationContextNNPtr;
using osgeo::proj::operation::CoordinateOperationFactory;
using osgeo::proj::operation::CoordinateOperationFactoryNNPtr;
using osgeo::proj::operation::CoordinateOperationNNPtr;
using osgeo::proj::operation::GeneralOperationParameterNNPtr;
using osgeo::proj::operation::GeneralParameterValueNNPtr;
using osgeo::proj::operation::OperationMethod;
using osgeo::proj::operation::OperationParameterValue;
using osgeo::proj::operation::OperationParameterValueNNPtr;
using osgeo::proj::operation::OperationParameterValuePtr;
using osgeo::proj::operation::ParameterValue;
using osgeo::proj::operation::ParameterValueNNPtr;
using osgeo::proj::operation::SingleOperation;
using osgeo::proj::operation::Transformation;
using osgeo::proj::util::BaseObject;
using osgeo::proj::util::BaseObjectPtr;
using osgeo::proj::util::GenericNameNNPtr;
using osgeo::proj::util::GenericNamePtr;
using osgeo::proj::util::IComparable;
using osgeo::proj::util::NameSpacePtr;
using osgeo::proj::util::optional;
using osgeo::proj::util::PropertyMap;
// </editor-fold>


/*
 * DEFINITIONS OF TERMS:
 *
 *     In this file, "function" is a C/C++ function (either PROJ or JNI)
 *     and "method" is a Java method, including the ones implemented in
 *     this file.
 */




// ┌────────────────────────────────────────────────────────────────────────────────────────────┐
// │                           INITIALIZATION  (CLASS NativeResource)                           │
// └────────────────────────────────────────────────────────────────────────────────────────────┘
// <editor-fold desc="Initialization">

/**
 * Identifier of the Java field which will contain the pointer to PROJ structure in Java class.
 * We get this field at initialization time and reuse it every time we need the pointer value.
 * According JNI specification, jfieldID and jmethodID are valid until the class is unloaded.
 * We can not cache `jclass` references unless we protect them with `env->NewGlobalRef(…)`.
 *
 * In principle we should keep a reference to NativeResource class for preventing unloading.
 * We don't on the assumption that if the class was unloaded, next use of PROJ would require
 * reloading the class and initialize it again, in which case the values below would be updated.
 * This is the same approach than the one recommended in Android developer guide.
 *
 * We use this identifier in calls to `env->GetLongField(object, java_field_for_pointer)` where
 * `object` can be a subclass of NativeResource. The JNI specification does not said explicitly
 * if `env->GetField` is compatible with class inheritance or if we need to get a new `jfieldID`
 * for each specific class, but tests suggest that inheritance works.
 */
jfieldID  java_field_for_pointer;
jfieldID  java_field_debug_level;
jmethodID java_method_findWrapper;
jmethodID java_method_getDefinedUnit;
jmethodID java_method_wrapGeodeticObject;
jmethodID java_method_getLogger;
jmethodID java_method_log;


/**
 * Invoked at initialization time for setting the values of global variables.
 * This method must be invoked from the class which contains the "ptr" field.
 * If this operation fails, a NoSuchFieldError will be thrown in Java code.
 *
 * @param  env     The JNI environment.
 * @param  caller  The class from which this method has been invoked.
 *                 Must be the class containing the pointer fields.
 */
JNIEXPORT void JNICALL Java_org_osgeo_proj_NativeResource_initialize(JNIEnv *env, jclass caller) {
    java_field_for_pointer = env->GetFieldID(caller, "ptr", "J");
    if (java_field_for_pointer) {
        /*
         * If we can not get the "ptr" field, all other methods are useless.
         * A Java exception is thrown by JNI in such case, which will cause
         * a failure to initialize PROJ-JNI.
         */
        java_method_wrapGeodeticObject = env->GetMethodID(caller, "wrapGeodeticObject", "(SJ)Lorg/osgeo/proj/IdentifiableObject;");
        if (java_method_wrapGeodeticObject) {
            java_method_findWrapper = env->GetMethodID(caller, "findWrapper", "(J)Lorg/osgeo/proj/IdentifiableObject;");
            if (java_method_findWrapper) {
                java_method_getDefinedUnit = env->GetStaticMethodID(caller, "getPredefinedUnit", "(ID)Ljavax/measure/Unit;");
            }
        }
    }
    if (!env->ExceptionCheck()) {
        /*
         * Following fields and methods are used for logging purpose only.
         * If any operation fail, `java_method_getLogger` will be left to
         * null. We use that as a sentinel value for determining that the
         * logging system is not available.
         */
        jclass c = env->FindClass("java/lang/System$Logger");
        if (c) {
            java_method_log = env->GetMethodID(c, "log", "(Ljava/lang/System$Logger$Level;Ljava/lang/String;)V");
            if (java_method_log) {
                c = env->FindClass("java/lang/System$Logger$Level");
                if (c) {
                    java_field_debug_level = env->GetStaticFieldID(c, "DEBUG", "Ljava/lang/System$Logger$Level;");
                    if (java_field_debug_level) {
                        java_method_getLogger = env->GetStaticMethodID(caller, "logger", "()Ljava/lang/System$Logger;");
                    }
                }
            }
        }
    }
}


/**
 * Returns the identifier of the Context.database field. We current don't cache this field because
 * it is not used often. This function provides a single place if we want to revisit this choice
 * in the future.
 *
 * @param  env     The JNI environment.
 * @param  context An instance of the Context class.
 * @return The database field ID, or 0 if not found.
 *         In the later case, an exception will be thrown in Java code.
 */
inline jfieldID get_database_field(JNIEnv *env, jobject context) {
    return env->GetFieldID(env->GetObjectClass(context), "database", "J");
}


/**
 * Returns the PROJ release number.
 *
 * @param  env     The JNI environment.
 * @param  caller  The class from which this method has been invoked.
 * @return The PROJ release number, or null.
 */
JNIEXPORT jstring JNICALL Java_org_osgeo_proj_NativeResource_version(JNIEnv *env, jclass caller) {
    const char *desc = pj_release;
    return (desc) ? env->NewStringUTF(desc) : nullptr;
}




// </editor-fold>
// ┌────────────────────────────────────────────────────────────────────────────────────────────┐
// │                          HELPER FUNCTIONS (not invoked from Java)                          │
// └────────────────────────────────────────────────────────────────────────────────────────────┘
// <editor-fold desc="Helper functions">

#define JPJ_FACTORY_EXCEPTION          "org/opengis/util/FactoryException"
#define JPJ_NO_SUCH_AUTHORITY_CODE     "org/opengis/referencing/NoSuchAuthorityCodeException"
#define JPJ_TRANSFORM_EXCEPTION        "org/opengis/referencing/operation/TransformException"
#define JPJ_NON_INVERTIBLE_EXCEPTION   "org/opengis/referencing/operation/NoninvertibleTransformException"
#define JPJ_INVALID_PARAMETER_TYPE     "org/opengis/parameter/InvalidParameterTypeException"
#define JPJ_UNFORMATTABLE_EXCEPTION    "org/osgeo/proj/UnformattableObjectException"
#define JPJ_UNPARSABLE_EXCEPTION       "org/osgeo/proj/UnparsableObjectException"
#define JPJ_OUT_OF_BOUNDS_EXCEPTION    "java/lang/IndexOutOfBoundsException"
#define JPJ_ILLEGAL_ARGUMENT_EXCEPTION "java/lang/IllegalArgumentException"
#define JPJ_RUNTIME_EXCEPTION          "java/lang/RuntimeException"

/*
 * NOTE ON CHARACTER ENCODING: this implementation assumes that the PROJ library expects strings
 * encoded in UTF-8, regardless the platform encoding. Consequently we use the JNI "StringUTF"
 * functions directly. It is not completely appropriate because JNI functions use a modified UTF-8,
 * but it should be okay if the strings do not use the null character (0) or the supplementary
 * characters (the ones encoded on 4 bytes in a UTF-8 string).
 */


/**
 * A constant for empty string.
 */
const std::string empty_string = std::string();

/**
 * Converts the given C++ string into a Java string if non-empty, or returns null if the string is empty.
 * This function assumes UTF-8 encoding with no null character and no supplementary Unicode characters.
 *
 * @param  env   The JNI environment.
 * @param  text  The text to convert to Java string.
 * @return the Java string, or null if the given text is empty.
 */
inline jstring non_empty_string(JNIEnv *env, const std::string &text) {
    return text.empty() ? nullptr : env->NewStringUTF(text.c_str());
}


/**
 * Sends the given text to java.lang.System.Logger for the PROJ package.
 * We use this function for debugging purposes only. Use of Java logger
 * instead of C++ std::cout is for avoiding conflicts caused by different
 * languages writing to the same standard output stream.
 *
 * Design note: a simpler strategy would be to invoke a Java method which
 * would do most of the work done with JNI here. The inconvenient is that
 * the logger would report that helper Java method as the source of the
 * log message. By avoiding that alternative strategy, we get slightly
 * more informative log records from the logging system.
 *
 * @param  env   The JNI environment.
 * @param  text  The text to log.
 * @throw  std::exception if a problem occurred while logging the message.
 */
void log(JNIEnv *env, const std::string &text) {
    if (!java_method_getLogger) {
        return;                         // Logging system not available.
    }
    jclass c = env->FindClass("org/osgeo/proj/NativeResource");
    if (c) {
        jobject logger = env->CallStaticObjectMethod(c, java_method_getLogger);
        if (!env->ExceptionCheck()) {                               // ExceptionCheck() must be always invoked.
            c = env->FindClass("java/lang/System$Logger$Level");
            if (c) {
                jobject level = env->GetStaticObjectField(c, java_field_debug_level);
                jstring str = env->NewStringUTF(text.c_str());
                if (str && logger) {
                    env->CallObjectMethod(logger, java_method_log, level, str);
                    if (!env->ExceptionCheck()) {
                        return;                             // Success.
                    }
                }
            }
        }
    }
    /*
     * Java exception already thrown if any above JNI functions failed.
     * But we also want a C++ exception in order to interrupt the caller.
     * We could consider that failure to log should be silently ignored,
     * but in this case a failure would be caused by a bug in above JNI calls,
     * not a problem with logging system. We want to be informed of such bugs.
     */
    throw std::exception();
}


/**
 * Wraps the given shared pointer in a memory block that can be referenced from a Java object.
 * We can not store shared pointer directly in Java object because we need a 64 bits pointer,
 * while shared objects are bigger (128 bits in our tests). This function copies the shared pointer
 * in a newly allocated block and returns the memory address of that block. We may revisit this
 * strategy in a future version if we find a way to store directly shared pointer in a Java object
 * without this indirection level.
 *
 * After return from this function, object.use_count() while have been increased by one, unless the
 * application run out of memory in which case the use count is unchanged and this function returns 0.
 *
 * @param  object  The object to wrap in a memory block that can be referenced from a Java object.
 * @return Address to store in the Java object, or 0 if out of memory.
 */
template <class T> inline jlong wrap_shared_ptr(std::shared_ptr<T> &object) {
    std::shared_ptr<T> *wrapper = reinterpret_cast<std::shared_ptr<T>*>(calloc(1, sizeof(std::shared_ptr<T>)));
    if (wrapper) {
        *wrapper = object;          // This assignation also increases object.use_count() by one.
    }
    static_assert(sizeof(wrapper) <= sizeof(jlong), "Can not store pointer in a jlong.");
    return reinterpret_cast<jlong>(wrapper);
}


/**
 * Returns the shared pointer for the given ptr field value in a Java object.
 * The given ptr shall not be null (this is not verified).
 *
 * @param  ptr  Address returned by wrap_shared_ptr(…).
 * @return The shared pointer.
 */
template <class T> inline std::shared_ptr<T> unwrap_shared_ptr(jlong ptr) {
    std::shared_ptr<T> *wrapper = reinterpret_cast<std::shared_ptr<T>*>(ptr);
    return *wrapper;
}


/**
 * Frees the memory block wrapping the shared pointer.
 * The use count of that shared pointer is decreased by one.
 * This function does nothing if the memory block has already been released
 * (it would be a bug if it happens, but we nevertheless try to be safe).
 *
 * @param  ptr  Address returned by wrap_shared_ptr(…).
 */
template <class T> inline void release_shared_ptr(jlong ptr) {
    if (ptr) {
        std::shared_ptr<T> *wrapper = reinterpret_cast<std::shared_ptr<T>*>(ptr);
        *wrapper = nullptr;     // This assignation decreases object.use_count().
        free(wrapper);
    }
}


/**
 * Gets the value of the `ptr` field of given object and sets that value to zero.
 * This function is invoked for implementation of `release()` or `destroy()` functions.
 * In theory we are not allowed to change the value of a final field. But no Java
 * code should use this field and the Java object should be garbage collected soon
 * anyway. We set this field to zero because the consequence of accidentally using
 * an outdated value from C++ code is potentially worst.
 *
 * @param  env     The JNI environment.
 * @param  object  The Java object wrapping the PROJ structure (not allowed to be null).
 * @return The address of the PROJ structure, or null if the operation fails
 *         (for example because the `ptr` field has not been found).
 */
inline jlong get_and_clear_ptr(JNIEnv *env, jobject object) {
    jlong ptr = env->GetLongField(object, java_field_for_pointer);
    env->SetLongField(object, java_field_for_pointer, (jlong) 0);
    return ptr;
}


/**
 * Returns the shared pointer stored in the memory block referenced by the `ptr`
 * field in the given Java object. This function does not release the memory block
 * and does not alter the Java field. It can be invoked from C++ code like below:
 *
 *   try {
 *       AuthorityFactoryPtr factory = get_and_unwrap_ptr<AuthorityFactory>(env, object);
 *   } catch (const std::exception &e) {
 *       rethrow_as_some_java_exception(env, e);
 *   }
 *
 * This function never returns null. Instead, a C++ exception is thrown if the pointer is missing.
 *
 * @param  env     The JNI environment.
 * @param  object  The Java object wrapping the PROJ structure.
 * @return Shared pointer to the PROJ object associated to the given Java object.
 * @throw  std::invalid_argument if the `ptr` field in the Java object is zero.
 */
template <class T> std::shared_ptr<T> get_and_unwrap_ptr(JNIEnv *env, jobject object) {
    if (object) {
        jlong ptr = env->GetLongField(object, java_field_for_pointer);
        if (ptr) {
            return unwrap_shared_ptr<T>(ptr);
        }
    }
    throw std::invalid_argument("Null pointer to PROJ object.");
}


/**
 * Returns the non-null shared pointer for the specified osgeo::proj::util::BaseObject subtype.
 * This function is equivalent to above `get_and_unwrap_ptr` function for the case where the object
 * is a BaseObject subtype (a CRS, CoordinateOperation, etc.), but with additional safety checks.
 * We assume that the cost of those additional checks is low compared to the cost of other tasks
 * (JNI, PROJ operation, etc.).
 *
 * @param  env     The JNI environment.
 * @param  object  The Java object wrapping the osgeo::proj::util::BaseObject subtype.
 * @return Shared pointer to the PROJ object associated to the given Java object.
 * @throw  std::exception if this function can not get a non-null pointer.
 */
template <class T> inline osgeo::proj::util::nn<std::shared_ptr<T>> get_shared_object(JNIEnv *env, jobject object) {
    BaseObjectPtr ptr = get_and_unwrap_ptr<BaseObject>(env, object);
    return NN_CHECK_THROW(std::dynamic_pointer_cast<T>(ptr));
}


/**
 * Specialization of `get_shared_object` for `IdentifiedObject` type. We provide a special case
 * if the object is an `OperationParameterValue`: that class does not extend `IdentifiedObject`
 * directly, but provides information indirectly through a parameter descriptor.
 *
 * @param  env     The JNI environment.
 * @param  object  The Java object wrapping the osgeo::proj::common::IdentifiedObject subtype.
 * @return Shared pointer to the PROJ object associated to the given Java object.
 * @throw  std::exception if this function can not get a non-null pointer.
 */
IdentifiedObjectNNPtr get_identified_object(JNIEnv *env, jobject object) {
    BaseObjectPtr ptr = get_and_unwrap_ptr<BaseObject>(env, object);
    IdentifiedObjectPtr id = std::dynamic_pointer_cast<IdentifiedObject>(ptr);
    if (id) {
        return NN_CHECK_ASSERT(id);
    }
    return NN_CHECK_THROW(std::dynamic_pointer_cast<OperationParameterValue>(ptr))->parameter();
}


/**
 * Throws a Java exception when a parameter value is requested on a parameter of wrong type.
 *
 * @param  env      The JNI environment.
 * @param  param    The parameter of wrong type.
 * @param  message  The message to put in Java exception.
 */
void invalid_parameter_type(JNIEnv *env, OperationParameterValueNNPtr param, const char* message) {
    jclass c = env->FindClass(JPJ_INVALID_PARAMETER_TYPE);
    if (c) {
        jmethodID method = env->GetMethodID(c, "<init>", "(Ljava/lang/String;Ljava/lang/String;)V");
        if (method) {
            jstring msg = env->NewStringUTF(message);
            if (msg) {
                jobject jt = env->NewObject(c, method, msg, non_empty_string(env, param->parameter()->nameStr()));
                if (jt) env->Throw(static_cast<jthrowable>(jt));
            }
        }
    }
}


/**
 * Rethrows the given C++ exception as a Java exception with the same message. If a Java exception
 * is already pending (this may happen if the exception was thrown by the JNI framework), then this
 * function does nothing. This function returns normally; the exception will be thrown only when
 * execution returns to Java code.
 *
 * @param  env   The JNI environment.
 * @param  type  Java class name of the exception to throw.
 * @param  e     The C++ exception to rethrow in Java.
 */
void rethrow_as_java_exception(JNIEnv *env, const char *type, const std::exception &e) {
    if (!env->ExceptionCheck()) {
        jclass c = env->FindClass(type);
        if (c) env->ThrowNew(c, e.what());
        // If c was null, the appropriate Java exception is thrown by JNI.
    }
}


/**
 * Wraps the given PROJ object into the most specific Java object provided by the PROJ-JNI bindings.
 * This function tries to find a more specialized type for the given object, then calls the Java method
 * `wrapGeodeticObject(…)` with that type in argument. If the type is unknown, then this function returns
 * null and an exception is thrown in Java code.
 *
 * @param  env     The JNI environment.
 * @param  caller  The Java object which is creating another object.
 * @param  object  Shared pointer to wrap. Shall not be empty.
 * @param  type    Base type of the object to wrap. This function will use a more specialized type if possible.
 * @return Wrapper for a PROJ object, or null if an error occurred.
 */
jobject specific_subclass(JNIEnv *env, jobject caller, BaseObjectPtr &object, jshort type) {
    BaseObject *rp = object.get();
    jobject result = env->CallObjectMethod(caller, java_method_findWrapper, reinterpret_cast<jlong>(rp));
    if (env->ExceptionCheck()) {
        return nullptr;
    }
    if (!result) {
again:  switch (type) {
            case org_osgeo_proj_Type_ANY: {
                     if (dynamic_cast<CRS                  *>(rp)) type = org_osgeo_proj_Type_COORDINATE_REFERENCE_SYSTEM;
                else if (dynamic_cast<Datum                *>(rp)) type = org_osgeo_proj_Type_DATUM;
                else if (dynamic_cast<Ellipsoid            *>(rp)) type = org_osgeo_proj_Type_ELLIPSOID;
                else if (dynamic_cast<PrimeMeridian        *>(rp)) type = org_osgeo_proj_Type_PRIME_MERIDIAN;
                else if (dynamic_cast<CoordinateSystem     *>(rp)) type = org_osgeo_proj_Type_COORDINATE_SYSTEM;
                else if (dynamic_cast<CoordinateSystemAxis *>(rp)) type = org_osgeo_proj_Type_AXIS;
                else if (dynamic_cast<CoordinateOperation  *>(rp)) type = org_osgeo_proj_Type_COORDINATE_OPERATION;
                else if (dynamic_cast<OperationMethod      *>(rp)) type = org_osgeo_proj_Type_OPERATION_METHOD;
                else if (dynamic_cast<UnitOfMeasure        *>(rp)) type = org_osgeo_proj_Type_UNIT_OF_MEASURE;
                else if (dynamic_cast<Identifier           *>(rp)) type = org_osgeo_proj_Type_IDENTIFIER;
                else break;
                goto again;
            }
            case org_osgeo_proj_Type_COORDINATE_OPERATION: {
                     if (dynamic_cast<Conversion     *>(rp)) type = org_osgeo_proj_Type_CONVERSION;
                else if (dynamic_cast<Transformation *>(rp)) type = org_osgeo_proj_Type_TRANSFORMATION;
                break;
            }
<<<<<<< HEAD
            case org_kortforsyningen_proj_Type_COORDINATE_REFERENCE_SYSTEM: {
                     if (dynamic_cast<CompoundCRS    *>(rp)) type = org_kortforsyningen_proj_Type_COMPOUND_CRS;
                else if (dynamic_cast<ProjectedCRS   *>(rp)) type = org_kortforsyningen_proj_Type_PROJECTED_CRS;
                else if (dynamic_cast<GeographicCRS  *>(rp)) type = org_kortforsyningen_proj_Type_GEOGRAPHIC_CRS;
                else if (dynamic_cast<VerticalCRS    *>(rp)) type = org_kortforsyningen_proj_Type_VERTICAL_CRS;
                else if (dynamic_cast<TemporalCRS    *>(rp)) type = org_kortforsyningen_proj_Type_TEMPORAL_CRS;
                else if (dynamic_cast<ParametricCRS  *>(rp)) type = org_kortforsyningen_proj_Type_PARAMETRIC_CRS;
                else if (dynamic_cast<EngineeringCRS *>(rp)) type = org_kortforsyningen_proj_Type_ENGINEERING_CRS;
=======
            case org_osgeo_proj_Type_COORDINATE_REFERENCE_SYSTEM: {
                     if (dynamic_cast<CompoundCRS    *>(rp)) type = org_osgeo_proj_Type_COMPOUND_CRS;
                else if (dynamic_cast<ProjectedCRS   *>(rp)) type = org_osgeo_proj_Type_PROJECTED_CRS;
                else if (dynamic_cast<GeographicCRS  *>(rp)) type = org_osgeo_proj_Type_GEOGRAPHIC_CRS;
                else if (dynamic_cast<VerticalCRS    *>(rp)) type = org_osgeo_proj_Type_VERTICAL_CRS;
                else if (dynamic_cast<TemporalCRS    *>(rp)) type = org_osgeo_proj_Type_TEMPORAL_CRS;
                else if (dynamic_cast<EngineeringCRS *>(rp)) type = org_osgeo_proj_Type_ENGINEERING_CRS;
>>>>>>> a0483af2
                else {
                    GeodeticCRS *gc = dynamic_cast<GeodeticCRS*>(rp);
                    if (gc) {
                        type = org_osgeo_proj_Type_GEODETIC_CRS;
                        if (gc->isGeocentric()) {
                            type = org_osgeo_proj_Type_GEOCENTRIC_CRS;
                        }
                    }
                }
                break;
            }
<<<<<<< HEAD
            case org_kortforsyningen_proj_Type_COORDINATE_SYSTEM: {
                     if (dynamic_cast<CartesianCS   *>(rp)) type = org_kortforsyningen_proj_Type_CARTESIAN_CS;
                else if (dynamic_cast<SphericalCS   *>(rp)) type = org_kortforsyningen_proj_Type_SPHERICAL_CS;
                else if (dynamic_cast<EllipsoidalCS *>(rp)) type = org_kortforsyningen_proj_Type_ELLIPSOIDAL_CS;
                else if (dynamic_cast<VerticalCS    *>(rp)) type = org_kortforsyningen_proj_Type_VERTICAL_CS;
                else if (dynamic_cast<TemporalCS    *>(rp)) type = org_kortforsyningen_proj_Type_TEMPORAL_CS;
                else if (dynamic_cast<ParametricCS  *>(rp)) type = org_kortforsyningen_proj_Type_PARAMETRIC_CS;
                break;
            }
            case org_kortforsyningen_proj_Type_DATUM: {
                     if (dynamic_cast<GeodeticReferenceFrame *>(rp)) type = org_kortforsyningen_proj_Type_GEODETIC_REFERENCE_FRAME;
                else if (dynamic_cast<VerticalReferenceFrame *>(rp)) type = org_kortforsyningen_proj_Type_VERTICAL_REFERENCE_FRAME;
                else if (dynamic_cast<TemporalDatum          *>(rp)) type = org_kortforsyningen_proj_Type_TEMPORAL_DATUM;
                else if (dynamic_cast<ParametricDatum        *>(rp)) type = org_kortforsyningen_proj_Type_PARAMETRIC_DATUM;
                else if (dynamic_cast<EngineeringDatum       *>(rp)) type = org_kortforsyningen_proj_Type_ENGINEERING_DATUM;
=======
            case org_osgeo_proj_Type_COORDINATE_SYSTEM: {
                     if (dynamic_cast<CartesianCS   *>(rp)) type = org_osgeo_proj_Type_CARTESIAN_CS;
                else if (dynamic_cast<SphericalCS   *>(rp)) type = org_osgeo_proj_Type_SPHERICAL_CS;
                else if (dynamic_cast<EllipsoidalCS *>(rp)) type = org_osgeo_proj_Type_ELLIPSOIDAL_CS;
                else if (dynamic_cast<VerticalCS    *>(rp)) type = org_osgeo_proj_Type_VERTICAL_CS;
                else if (dynamic_cast<TemporalCS    *>(rp)) type = org_osgeo_proj_Type_TEMPORAL_CS;
                break;
            }
            case org_osgeo_proj_Type_DATUM: {
                     if (dynamic_cast<GeodeticReferenceFrame *>(rp)) type = org_osgeo_proj_Type_GEODETIC_REFERENCE_FRAME;
                else if (dynamic_cast<VerticalReferenceFrame *>(rp)) type = org_osgeo_proj_Type_VERTICAL_REFERENCE_FRAME;
                else if (dynamic_cast<TemporalDatum          *>(rp)) type = org_osgeo_proj_Type_TEMPORAL_DATUM;
                else if (dynamic_cast<EngineeringDatum       *>(rp)) type = org_osgeo_proj_Type_ENGINEERING_DATUM;
>>>>>>> a0483af2
                break;
            }
        }
        /*
         * At this point `type` is either unchanged, or modified to a more specialized code reflecting the
         * actual PROJ object type. Now delegate to wrapGeodeticObject(…) Java method for creating the Java
         * object of that type. If a Java exception is thrown, we release the PROJ resource and return null.
         * The exception will be propagated in Java code.
         */
        jlong ptr = wrap_shared_ptr<BaseObject>(object);
        if (ptr) {
            result = env->CallObjectMethod(caller, java_method_wrapGeodeticObject, type, ptr);
            if (env->ExceptionCheck() | !result) {              // ExceptionCheck() must be always invoked.
                release_shared_ptr<BaseObject>(ptr);
                result = nullptr;
            }
        }
    }
    return result;
}




// </editor-fold>
// ┌────────────────────────────────────────────────────────────────────────────────────────────┐
// │                                    CLASS UnitOfMeasure                                     │
// └────────────────────────────────────────────────────────────────────────────────────────────┘
// <editor-fold desc="Units of measures">


/**
 * Returns a predefined PROJ unit of measurement from given code. This function does
 * not create new unit. See `unit_from_identifier(…)` for a function that may create
 * new units.
 *
 * @param  code  one of the constants enumerated in the Java `UnitOfMeasure` class.
 * @return the PROJ unit of measure, or null if none.
 */
inline const UnitOfMeasure* get_predefined_unit(int code) {
    switch (code) {
        case org_osgeo_proj_UnitOfMeasure_SCALE_UNITY:       return &UnitOfMeasure::SCALE_UNITY;
        case org_osgeo_proj_UnitOfMeasure_PARTS_PER_MILLION: return &UnitOfMeasure::PARTS_PER_MILLION;
        case org_osgeo_proj_UnitOfMeasure_METRE:             return &UnitOfMeasure::METRE;
        case org_osgeo_proj_UnitOfMeasure_RADIAN:            return &UnitOfMeasure::RADIAN;
        case org_osgeo_proj_UnitOfMeasure_MICRORADIAN:       return &UnitOfMeasure::MICRORADIAN;
        case org_osgeo_proj_UnitOfMeasure_DEGREE:            return &UnitOfMeasure::DEGREE;
        case org_osgeo_proj_UnitOfMeasure_ARC_SECOND:        return &UnitOfMeasure::ARC_SECOND;
        case org_osgeo_proj_UnitOfMeasure_GRAD:              return &UnitOfMeasure::GRAD;
        case org_osgeo_proj_UnitOfMeasure_SECOND:            return &UnitOfMeasure::SECOND;
        case org_osgeo_proj_UnitOfMeasure_YEAR:              return &UnitOfMeasure::YEAR;
    }
    return nullptr;
}


/**
 * Creates a Java UnitOfMeasure instance from the information provided in a C++ UnitOfMeasure.
 * This function is used both for instantiating the predefined units enumerated in Units class,
 * or for instantiating a new unit not in the predefined units list.
 *
 * Implementation is not very efficient (method ID searched in each method call), but it should
 * not be invoked often. After initialization, it should be invoked only for uncommon units and
 * only if there is no JSR-363 implementation on the classpath.
 *
 * @param  env       The JNI environment.
 * @param  uomClass  The Java UnitOfMeasure class to instantiate.
 * @param  unit      The PROJ UnitOfMeasure instance to copy in Java, or null.
 * @return The Java unit of measurement, or null.
 */
inline jobject create_unit_fallback(JNIEnv *env, jclass uomClass, const UnitOfMeasure* unit) {
    if (unit) {
        jmethodID c = env->GetMethodID(uomClass, "<init>", "(ILjava/lang/String;D)V");
        if (c) {
            jstring name = nullptr;
            std::string sn = unit->name();
            if (sn.empty() || (name = env->NewStringUTF(sn.c_str()))) {
                return env->NewObject(uomClass, c, (jint) static_cast<int>(unit->type()),
                                      name, (jdouble) unit->conversionToSI());
            }
        }
    }
    return nullptr;
}


/**
 * Returns a Java UnitOfMeasure instance for the given C++ UnitOfMeasure instance.
 * This function returns one of the predefined instance if possible, or create a
 * new instance otherwise.
 *
 * @param  env      The JNI environment.
 * @param  object   The NativeResource for which a unit is fetched.
 * @param  measure  The PROJ UnitOfMeasure instance to mirror in Java.
 * @return instance of Java UnitOfMeasure class.
 */
jobject to_java_unit(JNIEnv *env, jobject object, const UnitOfMeasure* unit) {
    jobject result = env->CallStaticObjectMethod(env->GetObjectClass(object),
                                                 java_method_getDefinedUnit,
                                                 (jint) static_cast<int>(unit->type()),
                                                 (jdouble) unit->conversionToSI());
    if (!env->ExceptionCheck() && !result) {    // Call to ExceptionCheck() must be unconditional.
        /*
         * This block is not very efficient, but should not be invoked often.
         * See the `create_unit_fallback(…)` documentation for rational.
         */
        jclass uomClass = env->FindClass("org/osgeo/proj/UnitOfMeasure");
        if (uomClass) {
            result = create_unit_fallback(env, uomClass, unit);
        }
    }
    return result;
}


/**
 * Creates the Java UnitOfMeasure class for one of the PROJ predefined values.
 * This method is invoked only at initialization time, and only if no JSR-363
 * implementation is provided on the classpath.
 *
 * @param  env     The JNI environment.
 * @param  caller  The Java UnitOfMeasure class to instantiate.
 * @param  code    Code of the the PROJ UnitOfMeasure instance to copy in Java.
 * @return instance of Java UnitOfMeasure class, or null if the given code is unrecognized.
 */
JNIEXPORT jobject JNICALL Java_org_osgeo_proj_UnitOfMeasure_create
    (JNIEnv *env, jclass caller, jshort code)
{
    const UnitOfMeasure* unit = get_predefined_unit(code);
    return create_unit_fallback(env, caller, unit);
}




// </editor-fold>
// ┌────────────────────────────────────────────────────────────────────────────────────────────┐
// │                              CLASS Context (except createPJ)                               │
// └────────────────────────────────────────────────────────────────────────────────────────────┘
// <editor-fold desc="Context">


/**
 * Allocates a PJ_CONTEXT for using PROJ in a multi-threads environment.
 * Each thread should have its own PJ_CONTEXT instance.
 *
 * @param  env     The JNI environment.
 * @param  caller  The class from which this method has been invoked.
 * @return The address of the new PJ_CONTEXT structure, or 0 in case of failure.
 */
JNIEXPORT jlong JNICALL Java_org_osgeo_proj_Context_create(JNIEnv *env, jclass caller) {
    static_assert(sizeof(PJ_CONTEXT*) <= sizeof(jlong), "Can not store PJ_CONTEXT* in a jlong.");
    PJ_CONTEXT *ctx = proj_context_create();
    return reinterpret_cast<jlong>(ctx);
}


/**
 * Returns the pointer to PJ_CONTEXT for the given Context object in Java.
 *
 * @param  env      The JNI environment.
 * @param  context  The Context object for the current thread.
 * @return The pointer to PJ_CONTEXT, or null if none.
 */
inline PJ_CONTEXT* get_context(JNIEnv *env, jobject context) {
    jlong ctxPtr = env->GetLongField(context, java_field_for_pointer);
    return reinterpret_cast<PJ_CONTEXT*>(ctxPtr);
}


/**
 * Gets the database context from a given Context. The database is created when first needed
 * and will be released when destroyPJ(…) will be invoked.
 *
 * @param  env      The JNI environment.
 * @param  context  The PJ_CONTEXT wrapper for the current thread, or null if none.
 * @return Pointer to shared database, or null if the given context was null.
 * @throw  std::exception if the database creation failed.
 */
DatabaseContextPtr get_database_context(JNIEnv *env, jobject context) {
    if (!context) {
        return nullptr;
    }
    jfieldID fid = get_database_field(env, context);
    if (!fid) {
        throw std::exception();     // Should never happen.
    }
    jlong dbPtr = env->GetLongField(context, fid);
    DatabaseContextPtr db;
    if (dbPtr) {
        db = unwrap_shared_ptr<DatabaseContext>(dbPtr);
    } else {
        log(env, "Creating PROJ database context.");
        db = DatabaseContext::create(empty_string, std::vector<std::string>(), get_context(env, context)).as_nullable();
        dbPtr = wrap_shared_ptr<DatabaseContext>(db);
        env->SetLongField(context, fid, dbPtr);
        // dbPtr may be 0 if out of memory, but the only consequence is that DatabaseContext is not cached.
    }
    return db;
}


/**
 * Releases a PJ_CONTEXT and its associated database context. This method sets the `ptr` and `database`
 * fields in the Java object to zero as a safety in case there is two attempts to destroy the same object.
 *
 * @param  env      The JNI environment.
 * @param  context  The Java object wrapping the context to release.
 */
JNIEXPORT void JNICALL Java_org_osgeo_proj_Context_destroyPJ(JNIEnv *env, jobject context) {
    jfieldID fid = get_database_field(env, context);
    if (fid) {
        release_shared_ptr<DatabaseContext>(env->GetLongField(context, fid));
        env->SetLongField(context, fid, (jlong) 0);
    }
    jlong ctxPtr = get_and_clear_ptr(env, context);
    proj_context_destroy(reinterpret_cast<PJ_CONTEXT*>(ctxPtr));    // Does nothing if ctxPtr is null.
}


/**
 * Instantiate a geodetic object from a user specified text.
 * The returned object will typically by a subtype of CoordinateReferenceSystem.
 *
 * @param  env      The JNI environment.
 * @param  context  An instance of Context for the current thread.
 * @return the user specified object, or null if the operation failed.
 */
JNIEXPORT jobject JNICALL Java_org_osgeo_proj_Context_createFromUserInput(JNIEnv *env, jobject context, jstring text) {
    BaseObjectPtr result = nullptr;
    const char *text_utf = env->GetStringUTFChars(text, nullptr);
    if (text_utf) {
        try {
            DatabaseContextNNPtr db = NN_CHECK_THROW(get_database_context(env, context));
            result = osgeo::proj::io::createFromUserInput(text_utf, db).as_nullable();
        } catch (const std::exception &e) {
            rethrow_as_java_exception(env, JPJ_FACTORY_EXCEPTION, e);
        }
        env->ReleaseStringUTFChars(text, text_utf);     // Must be after the catch block in case an exception happens.
    }
    if (result) try {
        return specific_subclass(env, context, result, org_osgeo_proj_Type_ANY);
    } catch (const std::exception &e) {
        rethrow_as_java_exception(env, JPJ_FACTORY_EXCEPTION, e);
    }
    return nullptr;
}




// </editor-fold>
// ┌────────────────────────────────────────────────────────────────────────────────────────────┐
// │                      CLASS SharedPointer (except format and inverse)                       │
// └────────────────────────────────────────────────────────────────────────────────────────────┘
// <editor-fold desc="Shared pointer">


/**
 * Converts the given osgeo::proj::util::GenericName into a Java string.
 *
 * @param  env   The JNI environment.
 * @param  name  The name to convert to Java string.
 * @return the Java string.
 */
inline jstring name_to_string(JNIEnv *env, GenericNameNNPtr name) {
    const std::string &text = name->toString();
    return env->NewStringUTF(text.c_str());
}


/**
 * Returns a property value as an object.
 *
 * @param  env       The JNI environment.
 * @param  object    The Java object wrapping the PROJ object for which to get a property value.
 * @param  property  One of COORDINATE_SYSTEM, etc. values.
 * @return Value of the specified property, or null if undefined.
 */
JNIEXPORT jobject JNICALL Java_org_osgeo_proj_SharedPointer_getObjectProperty
    (JNIEnv *env, jobject object, jshort property)
{
    try {
        BaseObjectPtr value;
        jshort type;
        switch (property) {
            case org_osgeo_proj_Property_NAME: {
                value = get_identified_object(env, object)->name().as_nullable();
                type  = org_osgeo_proj_Type_IDENTIFIER;
                break;
            }
            case org_osgeo_proj_Property_PRIME_MERIDIAN: {
                value = get_shared_object<GeodeticReferenceFrame>(env, object)->primeMeridian().as_nullable();
                type  = org_osgeo_proj_Type_PRIME_MERIDIAN;
                break;
            }
            case org_osgeo_proj_Property_ELLIPSOID: {
                value = get_shared_object<GeodeticReferenceFrame>(env, object)->ellipsoid().as_nullable();
                type  = org_osgeo_proj_Type_ELLIPSOID;
                break;
            }
            case org_osgeo_proj_Property_BASE_CRS: {
                value = get_shared_object<DerivedCRS>(env, object)->baseCRS().as_nullable();
                type  = org_osgeo_proj_Type_COORDINATE_REFERENCE_SYSTEM;
                break;
            }
            case org_osgeo_proj_Property_CONVERT_FROM_BASE: {
                value = get_shared_object<DerivedCRS>(env, object)->derivingConversion().as_nullable();
                type  = org_osgeo_proj_Type_CONVERSION;
                break;
            }
            case org_osgeo_proj_Property_DATUM: {
                value = get_shared_object<SingleCRS>(env, object)->datum();
                type  = org_osgeo_proj_Type_DATUM;
                break;
            }
            case org_osgeo_proj_Property_COORDINATE_SYSTEM: {
                value = get_shared_object<SingleCRS>(env, object)->coordinateSystem().as_nullable();
                type  = org_osgeo_proj_Type_COORDINATE_SYSTEM;
                break;
            }
            case org_osgeo_proj_Property_OPERATION_METHOD: {
                value = get_shared_object<SingleOperation>(env, object)->method().as_nullable();
                type  = org_osgeo_proj_Type_OPERATION_METHOD;
                break;
            }
            case org_osgeo_proj_Property_AXIS_UNIT: {
                const UnitOfMeasure& unit = get_shared_object<CoordinateSystemAxis>(env, object)->unit();
                return to_java_unit(env, object, &unit);
            }
            case org_osgeo_proj_Property_ELLIPSOID_UNIT: {
                const Measure& measure = get_shared_object<Ellipsoid>(env, object)->semiMajorAxis();
                return to_java_unit(env, object, &measure.unit());
            }
            case org_osgeo_proj_Property_MERIDIAN_UNIT: {
                const Measure& measure = get_shared_object<PrimeMeridian>(env, object)->longitude();
                return to_java_unit(env, object, &measure.unit());
            }
            case org_osgeo_proj_Property_PARAMETER_UNIT: {
                ParameterValueNNPtr param = get_shared_object<OperationParameterValue>(env, object)->parameterValue();
                if (param->type() == ParameterValue::Type::MEASURE) {
                    const Measure& measure = param->value();
                    return to_java_unit(env, object, &measure.unit());
                }
                return nullptr;
            }
            default: {
                return nullptr;
            }
        }
        if (value) {
            return specific_subclass(env, object, value, type);
        }
    } catch (const std::exception &e) {
        rethrow_as_java_exception(env, JPJ_RUNTIME_EXCEPTION, e);
    }
    return nullptr;
}


/**
 * Returns a property value as an element in a std::vector for the given name.
 *
 * @param  env       The JNI environment.
 * @param  object    The Java object wrapping the PROJ object for which to get a property value.
 * @param  property  One of OPERATION_PARAMETER, etc. values.
 * @param  name      Name of the element to return, case insensitive.
 * @return Value of the specified property, or null if undefined.
 */
JNIEXPORT jobject JNICALL Java_org_osgeo_proj_SharedPointer_searchVectorElement
    (JNIEnv *env, jobject object, jshort property, jstring name)
{
    const char *name_utf = env->GetStringUTFChars(name, nullptr);
    if (name_utf) {
        jshort type;
        try {
            BaseObjectPtr value;
            switch (property) {
                case org_osgeo_proj_Property_METHOD_PARAMETER: {
                    for (GeneralOperationParameterNNPtr param : get_shared_object<OperationMethod>(env, object)->parameters()) {
                        if (!strcasecmp(name_utf, param->nameStr().c_str())) {
                            type = org_osgeo_proj_Type_PARAMETER;
                            value = param.as_nullable();
                            break;
                        }
                    }
                    break;
                }
                case org_osgeo_proj_Property_OPERATION_PARAMETER: {
                    for (GeneralParameterValueNNPtr param : get_shared_object<SingleOperation>(env, object)->parameterValues()) {
                        OperationParameterValuePtr single = std::dynamic_pointer_cast<OperationParameterValue>(param.as_nullable());
                        if (single && !strcasecmp(name_utf, single->parameter()->nameStr().c_str())) {
                            type = org_osgeo_proj_Type_PARAMETER_VALUE;
                            value = single;
                            break;
                        }
                    }
                    break;
                }
                default: {
                    return nullptr;
                }
            }
            if (value) {
                return specific_subclass(env, object, value, type);
            }
        } catch (const std::exception &e) {
            rethrow_as_java_exception(env, JPJ_RUNTIME_EXCEPTION, e);
        }
        env->ReleaseStringUTFChars(name, name_utf);     // Must be after the catch block in case an exception happens.
    }
    return nullptr;
}


/**
 * Returns the alias at given index. This is a shortcut for a relatively frequent operation.
 *
 * @param  env       The JNI environment.
 * @param  object    The Java object wrapping the PROJ object for which to get an alias.
 * @param  index     Index of the alias to return.
 * @return Value of the specified alias.
 */
inline GenericNameNNPtr get_alias(JNIEnv *env, jobject object, jint index) {
    return  get_identified_object(env, object)->aliases().at(index);
}


/**
 * Returns a property value as an element in a std::vector.
 *
 * @param  env       The JNI environment.
 * @param  object    The Java object wrapping the PROJ object for which to get a property value.
 * @param  property  One of AXIS, etc. values.
 * @param  index     Index of the element to return.
 * @return Value of the specified property, or null if undefined.
 */
JNIEXPORT jobject JNICALL Java_org_osgeo_proj_SharedPointer_getVectorElement
    (JNIEnv *env, jobject object, jshort property, jint index)
{
    try {
        BaseObjectPtr value;
        jshort type;
        switch (property) {
            case org_osgeo_proj_Property_IDENTIFIER: {
                value = get_identified_object(env, object)->identifiers().at(index).as_nullable();
                type  = org_osgeo_proj_Type_IDENTIFIER;
                break;
            }
            case org_osgeo_proj_Property_ALIAS: {
                return name_to_string(env, get_alias(env, object, index));
            }
            case org_osgeo_proj_Property_ALIAS_NS: {
                NameSpacePtr ns = get_alias(env, object, index)->scope();
                if (ns) {
                    GenericNamePtr name = ns->name();
                    if (name) {
                        return name_to_string(env, NN_CHECK_ASSERT(name));
                    }
                }
                return nullptr;
            }
            case org_osgeo_proj_Property_ALIAS_NS_IS_GLOBAL: {
                NameSpacePtr ns = get_alias(env, object, index)->scope();
                return env->NewStringUTF((!ns || ns->isGlobal()) ? "true" : "false");
            }
            case org_osgeo_proj_Property_FULLY_QUALIFIED: {
                return name_to_string(env, get_alias(env, object, index)->toFullyQualifiedName());
            }
            case org_osgeo_proj_Property_AXIS: {
                value = get_shared_object<CoordinateSystem>(env, object)->axisList().at(index).as_nullable();
                type  = org_osgeo_proj_Type_AXIS;
                break;
            }
            case org_osgeo_proj_Property_METHOD_PARAMETER: {
                value = get_shared_object<OperationMethod>(env, object)->parameters().at(index).as_nullable();
                type  = org_osgeo_proj_Type_PARAMETER;
                break;
            }
            case org_osgeo_proj_Property_OPERATION_PARAMETER: {
                value = get_shared_object<SingleOperation>(env, object)->parameterValues().at(index).as_nullable();
                type  = org_osgeo_proj_Type_PARAMETER_VALUE;
                break;
            }
            case org_osgeo_proj_Property_CRS_COMPONENT: {
                value = get_shared_object<CompoundCRS>(env, object)->componentReferenceSystems().at(index).as_nullable();
                type  = org_osgeo_proj_Type_COORDINATE_REFERENCE_SYSTEM;
                break;
            }
            case org_osgeo_proj_Property_SOURCE_TARGET_CRS: {
                CoordinateOperationNNPtr cop = get_shared_object<CoordinateOperation>(env, object);
                value = (index ? cop->targetCRS() : cop->sourceCRS());
                type  = org_osgeo_proj_Type_COORDINATE_REFERENCE_SYSTEM;
                break;
            }
            default: {
                return nullptr;
            }
        }
        if (value) {
            return specific_subclass(env, object, value, type);
        }
    } catch (const std::out_of_range &e) {
        rethrow_as_java_exception(env, JPJ_OUT_OF_BOUNDS_EXCEPTION, e);
    } catch (const std::exception &e) {
        rethrow_as_java_exception(env, JPJ_RUNTIME_EXCEPTION, e);
    }
    return nullptr;
}


/**
 * Returns the size of the identified property.
 * This method should contain the same cases than `getVectorElement` except `SOURCE_TARGET_CRS`.
 *
 * @param  env       The JNI environment.
 * @param  object    The Java object wrapping the PROJ object for which to get the vector length.
 * @param  property  One of IDENTIFIER, etc. values.
 * @return Vector length in wrapped object, or 0 if unknown.
 */
JNIEXPORT jint JNICALL Java_org_osgeo_proj_SharedPointer_getVectorSize
    (JNIEnv *env, jobject object, jshort property)
{
    try {
        switch (property) {
            case org_osgeo_proj_Property_IDENTIFIER: {
                return get_identified_object(env, object)->identifiers().size();
            }
            case org_osgeo_proj_Property_ALIAS: {
                return get_identified_object(env, object)->aliases().size();
            }
            case org_osgeo_proj_Property_AXIS: {
                return get_and_unwrap_ptr<CoordinateSystem>(env, object)->axisList().size();
            }
            case org_osgeo_proj_Property_METHOD_PARAMETER: {
                return get_shared_object<OperationMethod>(env, object)->parameters().size();
            }
            case org_osgeo_proj_Property_OPERATION_PARAMETER: {
                return get_shared_object<SingleOperation>(env, object)->parameterValues().size();
            }
            case org_osgeo_proj_Property_CRS_COMPONENT: {
                return get_shared_object<CompoundCRS>(env, object)->componentReferenceSystems().size();
            }
        }
    } catch (const std::exception &e) {
        rethrow_as_java_exception(env, JPJ_RUNTIME_EXCEPTION, e);
    }
    return 0;
}


/**
 * Returns the given optional string as a plain string, or as an empty string if absent.
 *
 * @param  text  the optional string to return as a plain string.
 * @return the plain string, or an empty string if absent.
 */
inline const std::string& string_or_empty(const optional<std::string>& text) {
    return text.has_value() ? *text : empty_string;
}


/**
 * Returns the title of the given citation, or an empty string if absent.
 *
 * @param  citation  the citation from which to get the title.
 * @return title of the given citation, or an empty string if absent.
 */
inline const std::string& citation_title(const optional<Citation>& citation) {
    return citation.has_value() ? string_or_empty(citation->title()) : empty_string;
}


/**
 * Returns a property value as a string.
 *
 * @param  env       The JNI environment.
 * @param  object    The Java object wrapping the PROJ object for which to get a property value.
 * @param  property  One of ABBREVIATION, etc. values.
 * @return Value of the specified property, or null if undefined.
 */
JNIEXPORT jstring JNICALL Java_org_osgeo_proj_SharedPointer_getStringProperty
    (JNIEnv *env, jobject object, jshort property)
{
    try {
        const char* value;
        switch (property) {
            case org_osgeo_proj_Property_NAME_STRING: {
                value = get_identified_object(env, object)->nameStr().c_str();
                break;
            }
            case org_osgeo_proj_Property_IDENTIFIER_STRING: {
                int code = get_identified_object(env, object)->getEPSGCode();
                if (code == 0) return nullptr;
                return env->NewStringUTF(("EPSG:" + std::to_string(code)).c_str());
            }
            case org_osgeo_proj_Property_CITATION_TITLE: {
                value = citation_title(get_shared_object<Identifier>(env, object)->authority()).c_str();
                break;
            }
            case org_osgeo_proj_Property_CODESPACE: {
                value = string_or_empty(get_shared_object<Identifier>(env, object)->codeSpace()).c_str();
                break;
            }
            case org_osgeo_proj_Property_CODE: {
                value = get_shared_object<Identifier>(env, object)->code().c_str();
                break;
            }
            case org_osgeo_proj_Property_VERSION: {
                value = string_or_empty(get_shared_object<Identifier>(env, object)->version()).c_str();
                break;
            }
            case org_osgeo_proj_Property_ABBREVIATION: {
                value = get_shared_object<CoordinateSystemAxis>(env, object)->abbreviation().c_str();
                break;
            }
            case org_osgeo_proj_Property_DIRECTION: {
                value = get_shared_object<CoordinateSystemAxis>(env, object)->direction().toString().c_str();
                break;
            }
            case org_osgeo_proj_Property_ANCHOR_DEFINITION: {
                value = string_or_empty(get_shared_object<Datum>(env, object)->anchorDefinition()).c_str();
                break;
            }
            case org_osgeo_proj_Property_OPERATION_VERSION: {
                value = string_or_empty(get_shared_object<CoordinateOperation>(env, object)->operationVersion()).c_str();
                break;
            }
            case org_osgeo_proj_Property_FORMULA: {
                value = string_or_empty(get_shared_object<OperationMethod>(env, object)->formula()).c_str();
                break;
            }
            case org_osgeo_proj_Property_FORMULA_TITLE: {
                value = citation_title(get_shared_object<OperationMethod>(env, object)->formulaCitation()).c_str();
                break;
            }
            case org_osgeo_proj_Property_REMARKS: {
                value = get_identified_object(env, object)->remarks().c_str();
                break;
            }
            case org_osgeo_proj_Property_PUBLICATION_DATE: {
                const optional<DateTime> &date = get_shared_object<Datum>(env, object)->publicationDate();
                if (date.has_value() && date->isISO_8601()) {
                    // NewStringUTF must be in the scope of this block.
                    return env->NewStringUTF(date->toString().c_str());
                }
                return nullptr;
            }
            case org_osgeo_proj_Property_TEMPORAL_ORIGIN: {
                const DateTime &date = get_shared_object<TemporalDatum>(env, object)->temporalOrigin();
                if (date.isISO_8601()) {
                    // NewStringUTF must be in the scope of this block.
                    return env->NewStringUTF(date.toString().c_str());
                }
                return nullptr;
            }
            case org_osgeo_proj_Property_SCOPE: {
                ObjectUsageNNPtr usage = get_shared_object<ObjectUsage>(env, object);
                for (const ObjectDomainNNPtr domain : usage->domains()) {
                    jstring scope = non_empty_string(env, string_or_empty(domain->scope()));
                    if (scope) return scope;            // Returns the first non-empty value.
                }
                return nullptr;
            }
            case org_osgeo_proj_Property_POSITIONAL_ACCURACY: {
                CoordinateOperationNNPtr op = get_shared_object<CoordinateOperation>(env, object);
                for (const PositionalAccuracyNNPtr accuracy : op->coordinateOperationAccuracies()) {
                    jstring result = non_empty_string(env, accuracy->value());
                    if (result) return result;              // Returns the first non-empty value.
                }
                return nullptr;
            }
            case org_osgeo_proj_Property_PARAMETER_STRING: {
                OperationParameterValueNNPtr opv = get_shared_object<OperationParameterValue>(env, object);
                ParameterValueNNPtr param = opv->parameterValue();
                switch (param->type()) {
                    case ParameterValue::Type::STRING:   value = param->stringValue().c_str(); break;
                    case ParameterValue::Type::FILENAME: value = param->valueFile().c_str();   break;
                    default: {
                        invalid_parameter_type(env, opv, "This parameter is not a string.");
                        return nullptr;
                    }
                }
                break;
            }
            case org_osgeo_proj_Property_PARAMETER_FILE: {
                OperationParameterValueNNPtr opv = get_shared_object<OperationParameterValue>(env, object);
                ParameterValueNNPtr param = opv->parameterValue();
                if (param->type() == ParameterValue::Type::FILENAME) {
                    value = param->valueFile().c_str();
                    break;
                } else {
                    invalid_parameter_type(env, opv, "This parameter is not a filename.");
                    return nullptr;
                }
            }
            default: {
                return nullptr;
            }
        }
        if (strlen(value)) {
            return env->NewStringUTF(value);
        }
    } catch (const std::exception &e) {
        rethrow_as_java_exception(env, JPJ_RUNTIME_EXCEPTION, e);
    }
    return nullptr;
}


/**
 * Returns a property value as a floating point number.
 *
 * @param  env       The JNI environment.
 * @param  object    The Java object wrapping the PROJ object for which to get a property value.
 * @param  property  One of MINIMUM, MAXIMUM, etc. values.
 * @return Value of the specified property, or NaN if undefined.
 */
JNIEXPORT jdouble JNICALL Java_org_osgeo_proj_SharedPointer_getNumericProperty
    (JNIEnv *env, jobject object, jshort property)
{
    try {
        optional<double> value;
        switch (property) {
            case org_osgeo_proj_Property_MINIMUM: {
                value = get_shared_object<CoordinateSystemAxis>(env, object)->minimumValue();
                break;
            }
            case org_osgeo_proj_Property_MAXIMUM: {
                value = get_shared_object<CoordinateSystemAxis>(env, object)->maximumValue();
                break;
            }
            case org_osgeo_proj_Property_GREENWICH: {
                value = get_shared_object<PrimeMeridian>(env, object)->longitude().value();
                break;
            }
            case org_osgeo_proj_Property_SEMI_MAJOR: {
                value = get_shared_object<Ellipsoid>(env, object)->semiMajorAxis().value();
                break;
            }
            case org_osgeo_proj_Property_SEMI_MINOR: {
                value = get_shared_object<Ellipsoid>(env, object)->computeSemiMinorAxis().value();
                break;
            }
            case org_osgeo_proj_Property_INVERSE_FLAT: {
                value = get_shared_object<Ellipsoid>(env, object)->computedInverseFlattening();
                break;
            }
            case org_osgeo_proj_Property_PARAMETER_VALUE: {
                OperationParameterValueNNPtr opv = get_shared_object<OperationParameterValue>(env, object);
                ParameterValueNNPtr param = opv->parameterValue();
                switch (param->type()) {
                    case ParameterValue::Type::MEASURE: return param->value().value();
                    case ParameterValue::Type::INTEGER: return param->integerValue();
                }
                invalid_parameter_type(env, opv, "This parameter is not a measure.");
                return NAN;
            }
            default: {
                return NAN;
            }
        }
        if (value.has_value()) {
            return *value;
        }
    } catch (const std::exception &e) {
        rethrow_as_java_exception(env, JPJ_RUNTIME_EXCEPTION, e);
    }
    return NAN;
}


/**
 * Returns a property value as an array of floating-point values.
 *
 * @param  env       The JNI environment.
 * @param  object    The Java object wrapping the PROJ object for which to get a property value.
 * @param  property  One of POSITIONAL_ACCURACY, etc. values.
 * @return Value of the specified property, or null if undefined.
 */
JNIEXPORT jdoubleArray JNICALL Java_org_osgeo_proj_SharedPointer_getArrayProperty
    (JNIEnv *env, jobject object, jshort property)
{
    try {
        switch (property) {
            case org_osgeo_proj_Property_DOMAIN_OF_VALIDITY: {
                ObjectUsageNNPtr usage = get_shared_object<ObjectUsage>(env, object);
                for (const ObjectDomainNNPtr domain : usage->domains()) {
                    ExtentPtr extent = domain->domainOfValidity();
                    if (extent) {
                        jdoubleArray array = env->NewDoubleArray(4);
                        if (!array) break;                              // OutOfMemoryError will be thrown in Java code.
                        jdouble* elements = env->GetDoubleArrayElements(array, nullptr);
                        if (!elements) break;                           // OutOfMemoryError will be thrown in Java code.
                        bool hasBBox = false;
                        for (GeographicExtentNNPtr ge : extent->geographicElements()) {
                            GeographicBoundingBoxPtr bbox = std::dynamic_pointer_cast<GeographicBoundingBox>(ge.as_nullable());
                            if (bbox) {
                                elements[0] = bbox->westBoundLongitude();
                                elements[1] = bbox->eastBoundLongitude();
                                elements[2] = bbox->southBoundLatitude();
                                elements[3] = bbox->northBoundLatitude();
                                hasBBox = true;
                                break;
                            }
                        }
                        env->ReleaseDoubleArrayElements(array, elements, 0);
                        if (hasBBox) return array;
                    }
                }
                break;
            }
        }
    } catch (const std::exception &e) {
        rethrow_as_java_exception(env, JPJ_RUNTIME_EXCEPTION, e);
    }
    return nullptr;
}


/**
 * Returns a property value as an integer value.
 *
 * @param  env       The JNI environment.
 * @param  object    The Java object wrapping the PROJ object for which to get a property value.
 * @param  property  One of PARAMETER_TYPE, etc. values.
 * @return Value of the specified property, or false if undefined.
 */
JNIEXPORT jint JNICALL Java_org_osgeo_proj_SharedPointer_getIntegerProperty
    (JNIEnv *env, jobject object, jshort property)
{
    try {
        switch (property) {
            case org_osgeo_proj_Property_PARAMETER_TYPE: {
                return static_cast<int>(get_shared_object<OperationParameterValue>(env, object)->parameterValue()->type());
            }
            case org_osgeo_proj_Property_PARAMETER_INT: {
                OperationParameterValueNNPtr opv = get_shared_object<OperationParameterValue>(env, object);
                ParameterValueNNPtr param = opv->parameterValue();
                switch (param->type()) {
                    case ParameterValue::Type::INTEGER: return param->integerValue();
                    case ParameterValue::Type::BOOLEAN: return param->booleanValue() ? 1 : 0;
                }
                invalid_parameter_type(env, opv, "This parameter is not an integer.");
                break;
            }
        }
    } catch (const std::exception &e) {
        rethrow_as_java_exception(env, JPJ_RUNTIME_EXCEPTION, e);
    }
    return 0;
}


/**
 * Returns a property value as a boolean value.
 *
 * @param  env       The JNI environment.
 * @param  object    The Java object wrapping the PROJ object for which to get a property value.
 * @param  property  One of IS_SPHERE, etc. values.
 * @return Value of the specified property, or false if undefined.
 */
JNIEXPORT jboolean JNICALL Java_org_osgeo_proj_SharedPointer_getBooleanProperty
    (JNIEnv *env, jobject object, jshort property)
{
    try {
        switch (property) {
            case org_osgeo_proj_Property_HAS_NAME: {
                IdentifiedObjectNNPtr id = get_identified_object(env, object);
                return !id->name()->code().empty() || !id->nameStr().empty();
            }
            case org_osgeo_proj_Property_IS_SPHERE: {
                return get_shared_object<Ellipsoid>(env, object)->isSphere();
            }
            case org_osgeo_proj_Property_IVF_DEFINITIVE: {
                return get_shared_object<Ellipsoid>(env, object)->inverseFlattening().has_value();
            }
            case org_osgeo_proj_Property_PARAMETER_BOOL: {
                OperationParameterValueNNPtr opv = get_shared_object<OperationParameterValue>(env, object);
                ParameterValueNNPtr param = opv->parameterValue();
                if (param->type() == ParameterValue::Type::BOOLEAN) {
                    return param->booleanValue();
                }
                invalid_parameter_type(env, opv, "This parameter is not a boolean.");
                break;
            }
        }
    } catch (const std::exception &e) {
        rethrow_as_java_exception(env, JPJ_RUNTIME_EXCEPTION, e);
    }
    return JNI_FALSE;
}


/**
 * Compares this object with the given object for equality.
 *
 * @param  env        The JNI environment.
 * @param  object     The Java object wrapping the PROJ object.
 * @param  other      The other object to compare with this object.
 * @param  criterion  A IComparable.Criterion ordinal value.
 * @return Whether the two objects are equal.
 */
JNIEXPORT jboolean JNICALL Java_org_osgeo_proj_SharedPointer_isEquivalentTo
    (JNIEnv *env, jobject object, jobject other, jint criterion)
{
    try {
        BaseObjectPtr ptr1, ptr2;
        if ((ptr1 = get_and_unwrap_ptr<BaseObject>(env, object)) &&
            (ptr2 = get_and_unwrap_ptr<BaseObject>(env, other)))
        {
            if (ptr1 == ptr2) {
                return JNI_TRUE;
            }
            std::shared_ptr<IComparable> obj1, obj2;
            if ((obj1 = std::dynamic_pointer_cast<IComparable>(ptr1)) &&
                (obj2 = std::dynamic_pointer_cast<IComparable>(ptr2)))
            {
                return obj1->isEquivalentTo(obj2.get(), static_cast<IComparable::Criterion>(criterion));
            }
        }
    } catch (const std::exception &e) {
        rethrow_as_java_exception(env, JPJ_ILLEGAL_ARGUMENT_EXCEPTION, e);
    }
    return JNI_FALSE;
}


/**
 * Returns the memory address of the PROJ object wrapped by the NativeResource.
 * This is used for computing hash codes and object comparisons only.
 *
 * @param  env     The JNI environment.
 * @param  object  The Java object wrapping the PROJ object.
 * @return Memory address of the wrapper PROJ object.
 */
JNIEXPORT jlong JNICALL Java_org_osgeo_proj_SharedPointer_rawPointer(JNIEnv *env, jobject object) {
    jlong ptr = env->GetLongField(object, java_field_for_pointer);
    if (ptr) {
        BaseObjectPtr sp = unwrap_shared_ptr<BaseObject>(ptr);
        if (sp) return reinterpret_cast<jlong>(sp.get());
    }
    return 0;
}


/**
 * Decrements the references count of the shared pointer. This method is invoked automatically
 * when an instance of IdentifiableObject class is garbage collected.
 *
 * @param  env     The JNI environment.
 * @param  object  The Java object wrapping the shared object to release.
 */
JNIEXPORT void JNICALL Java_org_osgeo_proj_SharedPointer_release(JNIEnv *env, jobject object) {
    jlong ptr = get_and_clear_ptr(env, object);
    release_shared_ptr<BaseObject>(ptr);
}




// </editor-fold>
// ┌────────────────────────────────────────────────────────────────────────────────────────────┐
// │                       CLASS ReferencingFormat + SharedPointer.format                       │
// └────────────────────────────────────────────────────────────────────────────────────────────┘
// <editor-fold desc="Parsing and formatting">


/**
 * Returns a Well-Known Text (WKT), JSON or PROJ string for this object.
 * This is allowed only if this object implements osgeo::proj::io::IWKTExportable,
 * osgeo::proj::io::IJSONExportable or osgeo::proj::io::IPROJStringExportable.
 *
 * @param  env         The JNI environment.
 * @param  object      The Java object wrapping the PROJ object to format.
 * @param  context     The PJ_CONTEXT wrapper, or null if none.
 * @param  convention  One of ReferencingFormat constants.
 * @param  indentation Number of spaces for each indentation level, or -1 for the default value.
 * @param  multiline   Whether the WKT will use multi-line layout.
 * @param  strict      Whether to enforce strictly standard format.
 * @return The Well-Known Text (WKT) for this object, or null if the object is not IWKTExportable.
 */
JNIEXPORT jstring JNICALL Java_org_osgeo_proj_SharedPointer_format
    (JNIEnv *env, jobject object, jobject context, jint convention, jint indentation, jboolean multiline, jboolean strict)
{
    enum format {WKT, PROJ, JSON};
    union version {
        WKTFormatter::Convention wkt;
        PROJStringFormatter::Convention proj;
    };
    format  f;
    version c;
    switch (convention) {
        // TODO: rename "2018" as "2019" in next PROJ release.
        case Format_WKT2_2019:            f = WKT;  c.wkt  = WKTFormatter::Convention::WKT2_2018;            break;
        case Format_WKT2_2015:            f = WKT;  c.wkt  = WKTFormatter::Convention::WKT2_2015;            break;
        case Format_WKT2_2019_SIMPLIFIED: f = WKT;  c.wkt  = WKTFormatter::Convention::WKT2_2018_SIMPLIFIED; break;
        case Format_WKT2_2015_SIMPLIFIED: f = WKT;  c.wkt  = WKTFormatter::Convention::WKT2_2015_SIMPLIFIED; break;
        case Format_WKT1_ESRI:            f = WKT;  c.wkt  = WKTFormatter::Convention::WKT1_ESRI;            break;
        case Format_WKT1_GDAL:            f = WKT;  c.wkt  = WKTFormatter::Convention::WKT1_GDAL;            break;
        case Format_PROJ_5:               f = PROJ; c.proj = PROJStringFormatter::Convention::PROJ_5;        break;
        case Format_PROJ_4:               f = PROJ; c.proj = PROJStringFormatter::Convention::PROJ_4;        break;
        case Format_JSON:                 f = JSON;                                                          break;
        default: {
            jclass c = env->FindClass(JPJ_ILLEGAL_ARGUMENT_EXCEPTION);
            if (c) env->ThrowNew(c, std::to_string(convention).c_str());
            return nullptr;
        }
    }
    try {
        BaseObjectPtr candidate = get_and_unwrap_ptr<BaseObject>(env, object);
        switch (f) {
            case WKT: {
                std::shared_ptr<IWKTExportable> exportable = std::dynamic_pointer_cast<IWKTExportable>(candidate);
                if (!exportable) break;
                DatabaseContextPtr dbContext = get_database_context(env, context);
                WKTFormatterNNPtr  formatter = WKTFormatter::create(c.wkt, dbContext);
                formatter->setMultiLine(multiline);
                formatter->setStrict(strict);
                if (indentation >= 0) {
                    formatter->setIndentationWidth(indentation);
                }
                return non_empty_string(env, exportable->exportToWKT(formatter.get()));
            }
            case JSON: {
                std::shared_ptr<IJSONExportable> exportable = std::dynamic_pointer_cast<IJSONExportable>(candidate);
                if (!exportable) break;
                DatabaseContextPtr dbContext = get_database_context(env, context);
                JSONFormatterNNPtr formatter = JSONFormatter::create(dbContext);
                formatter->setMultiLine(multiline);
                if (indentation >= 0) {
                    formatter->setIndentationWidth(indentation);
                }
                return non_empty_string(env, exportable->exportToJSON(formatter.get()));
            }
            case PROJ: {
                std::shared_ptr<IPROJStringExportable> exportable = std::dynamic_pointer_cast<IPROJStringExportable>(candidate);
                if (!exportable) break;
                DatabaseContextPtr       dbContext = get_database_context(env, context);
                PROJStringFormatterNNPtr formatter = PROJStringFormatter::create(c.proj, dbContext);
                return non_empty_string(env, exportable->exportToPROJString(formatter.get()));
            }
        }
    } catch (const std::exception &e) {
        rethrow_as_java_exception(env, JPJ_UNFORMATTABLE_EXCEPTION, e);
    }
    return nullptr;
}


/**
 * Sends warnings to the `ReferencingFormat` instance used for parsing a text.
 * This method should be invoked only after successful parsing.
 *
 * @param  env       The JNI environment.
 * @param  format    The `ReferencingFormat` instance used for formatting.
 * @param  warnings  The warnings, or an empty list if none.
 */
void send_warnings(JNIEnv *env, jobject format, const std::vector<std::string>& warnings) {
    int n = warnings.size();
    if (n) {
        jmethodID addWarning = env->GetMethodID(env->GetObjectClass(format), "addWarning", "(Ljava/lang/String;)V");
        if (addWarning) {
            for (int i=0; i<n; i++) {
                jstring message = env->NewStringUTF(warnings[i].c_str());
                if (!message) break;
                env->CallVoidMethod(format, addWarning, message);
                if (env->ExceptionCheck()) break;                       // Exception will be thrown in Java code.
            }
        }
    }
}


/**
 * Parses a Well-Known Text (WKT), JSON or PROJ string.
 * Warnings, if any, will be sent to the `format` instance.
 *
 * @param  env         The JNI environment.
 * @param  format      The `ReferencingFormat` instance used for formatting.
 * @param  text        The WKT, JSON or PROJ string to parse.
 * @param  context     The PJ_CONTEXT wrapper.
 * @param  convention  One of ReferencingFormat constants.
 * @param  strict      Whether to enforce strictly standard format.
 * @return The object parsed from given text, or null on failure.
 */
JNIEXPORT jobject JNICALL Java_org_osgeo_proj_ReferencingFormat_parse
    (JNIEnv *env, jobject format, jstring text, jobject context, jint convention, jboolean strict)
{
    const char* text_utf = nullptr;
    try {
        BaseObjectPtr object = nullptr;
        switch (convention) {
            case Format_WKT2_2019_SIMPLIFIED:
            case Format_WKT2_2015_SIMPLIFIED:
            case Format_WKT2_2019:
            case Format_WKT2_2015:
            case Format_WKT1_ESRI:
            case Format_WKT1_GDAL: {
                WKTParser parser;
                parser.setStrict(strict);
                parser.attachDatabaseContext(get_database_context(env, context));
                text_utf = env->GetStringUTFChars(text, nullptr);
                if (text_utf) {
                    object = parser.createFromWKT(text_utf).as_nullable();
                    env->ReleaseStringUTFChars(text, text_utf);
                    text_utf = nullptr;
                    const std::list<std::string>& warnings = parser.warningList();
                    send_warnings(env, format, std::vector<std::string>(warnings.begin(), warnings.end()));
                }
                break;
            }
            case Format_PROJ_5:
            case Format_PROJ_4: {
                PROJStringParser parser;
                parser.attachDatabaseContext(get_database_context(env, context));
                text_utf = env->GetStringUTFChars(text, nullptr);
                if (text_utf) {
                    object = parser.createFromPROJString(text_utf).as_nullable();
                    env->ReleaseStringUTFChars(text, text_utf);
                    text_utf = nullptr;
                    send_warnings(env, format, parser.warningList());
                }
                break;
            }
        }
        if (object) {
            return specific_subclass(env, context, object, org_osgeo_proj_Type_ANY);
        }
    } catch (const std::exception &e) {
        if (text_utf) {
            env->ReleaseStringUTFChars(text, text_utf);
        }
        rethrow_as_java_exception(env, JPJ_UNPARSABLE_EXCEPTION, e);
    }
    return nullptr;
}




// </editor-fold>
// ┌────────────────────────────────────────────────────────────────────────────────────────────┐
// │                                      CLASS CompoundCS                                      │
// └────────────────────────────────────────────────────────────────────────────────────────────┘
// <editor-fold desc="Compound CS">


/**
 * Returns the given object as a single CRS if possible, or null otherwise.
 * If the CRS is a bound CRS, its base CRS is returned.
 *
 * @param  crs  The object to get as a single CRS.
 * @return The object as a single CRS, or null.
 */
inline const SingleCRSPtr as_single_crs(const CRSPtr &ptr) {
    SingleCRSPtr crs = std::dynamic_pointer_cast<SingleCRS>(ptr);
    if (!crs) {
        BoundCRSPtr bound = std::dynamic_pointer_cast<BoundCRS>(ptr);
        if (bound) {
            CRSNNPtr base = bound->baseCRS();
            crs = std::dynamic_pointer_cast<SingleCRS>(base.as_nullable());
        }
    }
    return crs;
}


/**
 * Returns the given CRS as a compound CRS or throws an exception.
 *
 * @param  crs    The CRS to cast to compound CRS. Must be non-null.
 * @param  depth  Counter for protection against infinite recursivity.
 * @return The compound CRS.
 * @throws std::exception if the given CRS is not compound.
 */
inline const CompoundCRSPtr as_compound_crs(const CRSPtr &crs, int &depth) {
    if (++depth >= 10) {                                // Arbitrary limit.
        throw std::invalid_argument("Too many nesting of compound CRS.");
    }
    CompoundCRSPtr compound = std::dynamic_pointer_cast<CompoundCRS>(crs);
    if (compound) {
        return compound;
    }
    throw std::invalid_argument("Not a recognized CRS type.");
}


/**
 * Returns the axes of the given CRS or throws an exception if none.
 *
 * @param  crs  The CRS for which to get the axes. Must be non-null.
 * @return The CRS axes.
 * @throws std::exception if the given CRS has no coordinate system.
 */
inline std::vector<CoordinateSystemAxisNNPtr> get_axes(const SingleCRSPtr &crs) {
    CoordinateSystemPtr cs = crs->coordinateSystem();
    if (cs) {
        return cs->axisList();
    }
    throw std::invalid_argument("Unspecified coordinate system.");
}


/**
 * Returns the number of dimensions in the given CRS.
 *
 * @param  crs    The CRS for which to get the number of dimensions.
 * @param  depth  Counter for protection against infinite recursivity.
 * @return The number of dimensions.
 * @throw  std::invalid_argument if the given CRS is not a recognized type.
 */
int get_dimension(const CRSPtr &crs, int depth) {
    SingleCRSPtr single = as_single_crs(crs);
    if (single) {
        return get_axes(single).size();
    }
    int n = 0;
    CompoundCRSPtr compound = as_compound_crs(crs, depth);
    for (CRSNNPtr component : compound->componentReferenceSystems()) {
        n += get_dimension(component.as_nullable(), depth);
    }
    return n;
}


/**
 * Returns the axis at the given dimension.
 * It is caller's responsibility to ensure that the given dimension is positive.
 * If the dimension is greater than the number of axes, then this function returns null.
 *
 * The given dimension argument may be modified by this function. The number of dimensions
 * of all CRS components that were skipped is subtracted from the dimension value.
 *
 * @param  crs        The CRS for which to get an axis.
 * @param  dimension  Zero-based dimension index of the axis to get. Must be positive. Will be updated.
 * @param  depth      Counter for protection against infinite recursivity.
 * @return Axis at the given dimension index, or null if the specified dimension is greater than the number of axes.
 * @throw  std::invalid_argument if a CRS is not a recognized type.
 */
CoordinateSystemAxisPtr get_axis(CompoundCRSPtr &crs, int &dimension, int depth) {
    for (CRSNNPtr component : crs->componentReferenceSystems()) {
        SingleCRSPtr single = as_single_crs(component);
        if (single) {
            std::vector<CoordinateSystemAxisNNPtr> axes = get_axes(single);
            const int cd = axes.size();
            if (dimension < cd) {
                return axes[dimension].as_nullable();
            }
            dimension -= cd;
        } else {
            CompoundCRSPtr compound = as_compound_crs(crs, depth);
            CoordinateSystemAxisPtr axis = get_axis(compound, dimension, depth);
            if (axis) {
                return axis;
            }
            // `dimension` has been decremented by above call to `get_axis(…)`.
            depth--;      // Cancel the increment done by `as_compound_crs(…)`.
        }
    }
    return nullptr;
}


/**
 * Returns the number of dimension of a CRS, which may be osgeo::proj::crs::CompoundCRS.
 *
 * @param  env     The JNI environment.
 * @param  caller  The CompoundCS Java class (ignored).
 * @param  crs     The Java object wrapping the osgeo::proj::crs::CRS.
 */
JNIEXPORT jint JNICALL Java_org_osgeo_proj_CompoundCS_getDimension(JNIEnv *env, jclass caller, jobject crs) {
    try {
        return get_dimension(get_and_unwrap_ptr<CRS>(env, crs), 0);
    } catch (const std::exception &e) {
        rethrow_as_java_exception(env, JPJ_ILLEGAL_ARGUMENT_EXCEPTION, e);
    }
    return 0;
}


/**
 * Returns the axis for the given compound CRS at the specified dimension.
 *
 * @param  env        The JNI environment.
 * @param  caller     The CompoundCS Java class (ignored).
 * @param  crs        The Java object wrapping the osgeo::proj::crs::CRS.
 * @param  dimension  The zero based index of axis.
 * @return The axis at the specified dimension.
 */
JNIEXPORT jobject JNICALL Java_org_osgeo_proj_CompoundCS_getAxis
    (JNIEnv *env, jclass caller, jobject crs, jint dimension)
{
    if (dimension >= 0) {
        try {
            CompoundCRSPtr compound = get_and_unwrap_ptr<CompoundCRS>(env, crs);
            int dimcp = dimension;      // Need a copy because will be modified by `get_axis`.
            BaseObjectPtr axis = get_axis(compound, dimcp, 0);
            if (axis) {
                return specific_subclass(env, crs, axis, org_osgeo_proj_Type_AXIS);
            }
        } catch (const std::exception &e) {
            rethrow_as_java_exception(env, JPJ_ILLEGAL_ARGUMENT_EXCEPTION, e);
            return nullptr;
        }
    }
    jclass c = env->FindClass(JPJ_OUT_OF_BOUNDS_EXCEPTION);
    if (c) env->ThrowNew(c, std::to_string(dimension).c_str());
    return nullptr;
}




// </editor-fold>
// ┌────────────────────────────────────────────────────────────────────────────────────────────┐
// │                                    CLASS ObjectFactory                                     │
// └────────────────────────────────────────────────────────────────────────────────────────────┘
// <editor-fold desc="Object factory">


/**
 * Returns a PROJ unit of measurement from given code.
 *
 * @param  code  one of the constants enumerated in the Java UnitOfMeasure class.
 * @return the PROJ unit of measure, or null if none.
 * @throws std::invalid_argument if the given unit is unsupported.
 */
UnitOfMeasure unit_from_identifier(JNIEnv *env, int code) {
    const UnitOfMeasure* unit = get_predefined_unit(code);
    if (unit) {
        return *unit;
    }
    /*
     * Following code is inefficient but should not be invoked often.
     * It happens only if the specified unit is not a predefined unit,
     * but instead has been created with customized factor.
     *
     * `UnitType.getUserDefinedTypeAndScale(int)` returns an array of length 2
     * with unit type in the first element and scale factor in the second element.
     */
    jclass c = env->FindClass("org/osgeo/proj/UnitType");
    if (c) {
        jmethodID method = env->GetStaticMethodID(c, "getUserDefinedTypeAndScale", "(I)[D");
        if (method) {
            jdoubleArray array = (jdoubleArray) env->CallStaticObjectMethod(c, method, (jint) code);
            if (!env->ExceptionCheck() && array) {        // Call to ExceptionCheck() must be unconditional.
                jdouble* values = env->GetDoubleArrayElements(array, nullptr);
                if (values) {
                    UnitOfMeasure::Type type = static_cast<UnitOfMeasure::Type>((int) values[0]);
                    double scale = values[1];
                    env->ReleaseDoubleArrayElements(array, values, JNI_ABORT);
                    return UnitOfMeasure(empty_string, scale, type);
                }
            }
        }
    }
    throw std::invalid_argument("Unsupported unit of measurement.");
}


/**
 * Returns an array element as a C++ string object.
 *
 * @param  env           The JNI environment.
 * @param  stringValues  The Java `String[]` array.
 * @param  index         Index of the element to get in the given array.
 * @return The element at the given index.
 * @throws std::invalid_argument if there is not value at the given index.
 */
inline const std::string string_array_element(JNIEnv *env, jobjectArray stringValues, int index) {
    jstring value = (jstring) env->GetObjectArrayElement(stringValues, index);
    if (value) {
        const char* utf = env->GetStringUTFChars(value, nullptr);
        if (utf) {
            std::string str = std::string(utf);
            env->ReleaseStringUTFChars(value, utf);
            return str;
        }
    }
    throw std::invalid_argument("Missing parameter value.");
}


/**
 * Returns the non-null shared pointer for the element at the specified index in the array.
 *
 * @param  env         The JNI environment.
 * @param  components  The Java `IdentifiableObject[]` array.
 * @param  index       Index of the element to get in the given array.
 * @return Shared pointer to the PROJ object associated to the specified Java object.
 * @throw  std::exception if this function can not get a non-null pointer.
 */
template <class T> inline osgeo::proj::util::nn<std::shared_ptr<T>> get_component(JNIEnv *env, jobjectArray components, int index) {
    jobject object = env->GetObjectArrayElement(components, index);
    return get_shared_object<T>(env, object);
}


/**
 * Creates a geodetic object of the given type.
 *
 * @param  env           The JNI environment.
 * @param  factory       The ObjectFactory instance creating a new object.
 * @param  properties    the result of {@code properties(Map, int)} call.
 * @param  components    the components of the geodetic object to create.
 * @param  stringValues  any arguments that need to be passed as character string.
 * @param  doubleValues  any arguments that need to be passed as floating point value.
 * @param  unit          unit of measurement as given by `Units.getUnitIdentifier(Unit)` method.
 * @param  type          one of the {@link Type} constants.
 * @return the geodetic object.
 */
JNIEXPORT jobject JNICALL Java_org_osgeo_proj_ObjectFactory_create
    (JNIEnv *env, jobject factory, jobjectArray properties, jobjectArray components,
        jobjectArray stringValues, jdoubleArray doubleValues, jint unit, jshort type)
{
    /*
     * Convert the `properties` flat array into a PROJ `PropertyMap` object. All PROJ create functions
     * invoked in this method will need this property map, so we build it unconditionally.
     *
     * NOTES:
     *   - The call to `propertyMap.set(…, char*)` will copy the string,
     *      so it is safe to release the JNI string immediately after.
     *   - `java.lang.Boolean.toString()` value can be only "true" or "false",
     *      so it is okay to check only the first letter for 't' value.
     */
    PropertyMap propertyMap = PropertyMap();
    optional<std::string> anchor = optional<std::string>();
    if (properties) {
        PropertyMap identifierMap = PropertyMap();
        for (int i = env->GetArrayLength(properties); --i >= 0;) {
            jstring value = (jstring) env->GetObjectArrayElement(properties, i);
            if (value) {
                const char* utf = env->GetStringUTFChars(value, nullptr);
                if (!utf) return nullptr;                                       // May be an OutOfMemoryError — abort.
                try {
                    switch (i) {
                        case org_osgeo_proj_ObjectFactory_NAME:         propertyMap.set(IdentifiedObject::NAME_KEY,        utf);        break;
                        case org_osgeo_proj_ObjectFactory_ALIAS:        propertyMap.set(IdentifiedObject::ALIAS_KEY,       utf);        break;
                        case org_osgeo_proj_ObjectFactory_REMARKS:      propertyMap.set(IdentifiedObject::REMARKS_KEY,     utf);        break;
                        case org_osgeo_proj_ObjectFactory_DEPRECATED:   propertyMap.set(IdentifiedObject::DEPRECATED_KEY, *utf == 't'); break;
                        case org_osgeo_proj_ObjectFactory_SCOPE:        propertyMap.set(ObjectUsage::     SCOPE_KEY,       utf);        break;
                        case org_osgeo_proj_ObjectFactory_ANCHOR_POINT: anchor = optional<std::string>(std::string(utf));               break;
                        case org_osgeo_proj_ObjectFactory_CODESPACE:  identifierMap.set(Identifier::      CODESPACE_KEY,   utf);        break;
                        case org_osgeo_proj_ObjectFactory_IDENTIFIER: {
                            identifierMap.set(Identifier::CODE_KEY, utf);
                            IdentifierNNPtr id = Identifier::create(empty_string, identifierMap);
                            propertyMap.set(IdentifiedObject::IDENTIFIERS_KEY, id);
                            break;
                        }
                    }
                } catch (const std::exception &e) {
                    rethrow_as_java_exception(env, JPJ_FACTORY_EXCEPTION, e);
                }
                env->ReleaseStringUTFChars(value, utf);
                if (env->ExceptionCheck()) return nullptr;
            }
        }
    }
    /*
     * At this point we got the `PropertyMap` ready. Now dispatch to a PROJ constructor.
     */
    BaseObjectPtr object = nullptr;
    try {
        switch (type) {
            case org_osgeo_proj_Type_PRIME_MERIDIAN: {
                jdouble* values = env->GetDoubleArrayElements(doubleValues, nullptr);
                if (values) {
                    Angle measure = Angle(values[0], unit_from_identifier(env, unit));
                    env->ReleaseDoubleArrayElements(doubleValues, values, JNI_ABORT);
                    object = PrimeMeridian::create(propertyMap, measure).as_nullable();
                }
                break;
            }
            case org_osgeo_proj_Type_ELLIPSOID: {
                UnitOfMeasure axisUnit = unit_from_identifier(env, unit);
                bool isIvfDefinitive = env->GetArrayLength(doubleValues) >= 3;
                jdouble* values = env->GetDoubleArrayElements(doubleValues, nullptr);
                if (values) {
                    Length semiMajorAxis = Length(values[0], axisUnit);
                    double secondDefiningParameter = values[isIvfDefinitive ? 2 : 1];
                    env->ReleaseDoubleArrayElements(doubleValues, values, JNI_ABORT);
                    if (isIvfDefinitive) {
                        // Inverse flattening factor is not exactly a scale factor, but PROJ API is that way.
                        Scale inverseFlattening = Scale(secondDefiningParameter, UnitOfMeasure::SCALE_UNITY);
                        object = Ellipsoid::createFlattenedSphere(propertyMap, semiMajorAxis, inverseFlattening).as_nullable();
                    } else {
                        Length semiMinorAxis = Length(secondDefiningParameter, axisUnit);
                        object = Ellipsoid::createTwoAxis(propertyMap, semiMajorAxis, semiMinorAxis).as_nullable();
                    }
                }
                break;
            }
            case org_osgeo_proj_Type_AXIS: {
                std::string abbreviation = string_array_element(env, stringValues, 0);
                std::string directionStr = string_array_element(env, stringValues, 1);
                const AxisDirection* direction = AxisDirection::valueOf(directionStr);
                if (!direction) {
                    throw std::invalid_argument("Unsupported axis direction: " + directionStr);
                }
                UnitOfMeasure axisUnit = unit_from_identifier(env, unit);
                object = CoordinateSystemAxis::create(propertyMap, abbreviation, *direction, axisUnit).as_nullable();
                break;
            }
            case org_osgeo_proj_Type_VERTICAL_CS: {
                CoordinateSystemAxisNNPtr axis = get_component<CoordinateSystemAxis>(env, components, 0);
                object = VerticalCS::create(propertyMap, axis).as_nullable();
                break;
            }
            case org_osgeo_proj_Type_TEMPORAL_CS: {
                CoordinateSystemAxisNNPtr axis = get_component<CoordinateSystemAxis>(env, components, 0);
                object = TemporalMeasureCS::create(propertyMap, axis).as_nullable();
                break;
            }
<<<<<<< HEAD
            case org_kortforsyningen_proj_Type_PARAMETRIC_CS: {
                CoordinateSystemAxisNNPtr axis = get_component<CoordinateSystemAxis>(env, components, 0);
                object = ParametricCS::create(propertyMap, axis).as_nullable();
                break;
            }
            case org_kortforsyningen_proj_Type_CARTESIAN_CS:
            case org_kortforsyningen_proj_Type_SPHERICAL_CS:
            case org_kortforsyningen_proj_Type_ELLIPSOIDAL_CS: {
=======
            case org_osgeo_proj_Type_CARTESIAN_CS:
            case org_osgeo_proj_Type_SPHERICAL_CS:
            case org_osgeo_proj_Type_ELLIPSOIDAL_CS: {
>>>>>>> a0483af2
                CoordinateSystemAxisNNPtr axis0 = get_component<CoordinateSystemAxis>(env, components, 0);
                CoordinateSystemAxisNNPtr axis1 = get_component<CoordinateSystemAxis>(env, components, 1);
                if (env->GetArrayLength(components) >= 3) {
                    CoordinateSystemAxisNNPtr axis2 = get_component<CoordinateSystemAxis>(env, components, 2);
                    switch (type) {
                        case org_osgeo_proj_Type_CARTESIAN_CS:   object = CartesianCS  ::create(propertyMap, axis0, axis1, axis2).as_nullable(); break;
                        case org_osgeo_proj_Type_ELLIPSOIDAL_CS: object = EllipsoidalCS::create(propertyMap, axis0, axis1, axis2).as_nullable(); break;
                        case org_osgeo_proj_Type_SPHERICAL_CS:   object = SphericalCS  ::create(propertyMap, axis0, axis1, axis2).as_nullable(); break;
                    }
                } else {
                    switch (type) {
                        case org_osgeo_proj_Type_CARTESIAN_CS:   object = CartesianCS  ::create(propertyMap, axis0, axis1).as_nullable(); break;
                        case org_osgeo_proj_Type_ELLIPSOIDAL_CS: object = EllipsoidalCS::create(propertyMap, axis0, axis1).as_nullable(); break;
                    }
                }
                break;
            }
            case org_osgeo_proj_Type_GEODETIC_REFERENCE_FRAME: {
                EllipsoidNNPtr     ellipsoid     = get_component<Ellipsoid>    (env, components, 0);
                PrimeMeridianNNPtr primeMeridian = get_component<PrimeMeridian>(env, components, 1);
                object = GeodeticReferenceFrame::create(propertyMap, ellipsoid, anchor, primeMeridian).as_nullable();
                break;
            }
            case org_osgeo_proj_Type_VERTICAL_REFERENCE_FRAME: {
                object = VerticalReferenceFrame::create(propertyMap, anchor).as_nullable();
                break;
            }
            case org_osgeo_proj_Type_TEMPORAL_DATUM: {
                std::string iso8601 = string_array_element(env, stringValues, 0);
                DateTime origin = DateTime::create(iso8601);
                object = TemporalDatum::create(propertyMap, origin, TemporalDatum::CALENDAR_PROLEPTIC_GREGORIAN).as_nullable();
                break;
            }
<<<<<<< HEAD
            case org_kortforsyningen_proj_Type_PARAMETRIC_DATUM: {
                object = ParametricDatum::create(propertyMap, anchor).as_nullable();
                break;
            }
            case org_kortforsyningen_proj_Type_ENGINEERING_DATUM: {
=======
            case org_osgeo_proj_Type_ENGINEERING_DATUM: {
>>>>>>> a0483af2
                object = EngineeringDatum::create(propertyMap, anchor).as_nullable();
                break;
            }
            case org_osgeo_proj_Type_GEOCENTRIC_CRS: {
                GeodeticReferenceFrameNNPtr datum = get_component<GeodeticReferenceFrame>(env, components, 0);
                CoordinateSystemPtr cs = get_component<CoordinateSystem>(env, components, 1).as_nullable();
                CartesianCSPtr cartesian = std::dynamic_pointer_cast<CartesianCS>(cs);
                if (cartesian) {
                    object = GeodeticCRS::create(propertyMap, datum, NN_CHECK_ASSERT(cartesian)).as_nullable();
                } else {
                    SphericalCSPtr spherical = std::dynamic_pointer_cast<SphericalCS>(cs);
                    object = GeodeticCRS::create(propertyMap, datum, NN_CHECK_THROW(spherical)).as_nullable();
                }
                break;
            }
            case org_osgeo_proj_Type_GEOGRAPHIC_CRS: {
                GeodeticReferenceFrameNNPtr datum = get_component<GeodeticReferenceFrame>(env, components, 0);
                EllipsoidalCSNNPtr          cs    = get_component<EllipsoidalCS>         (env, components, 1);
                object = GeographicCRS::create(propertyMap, datum, cs).as_nullable();
                break;
            }
            case org_osgeo_proj_Type_VERTICAL_CRS: {
                VerticalReferenceFrameNNPtr datum = get_component<VerticalReferenceFrame>(env, components, 0);
                VerticalCSNNPtr             cs    = get_component<VerticalCS>            (env, components, 1);
                object = VerticalCRS::create(propertyMap, datum, cs).as_nullable();
                break;
            }
            case org_osgeo_proj_Type_TEMPORAL_CRS: {
                TemporalDatumNNPtr datum = get_component<TemporalDatum>(env, components, 0);
                TemporalCSNNPtr    cs    = get_component<TemporalCS>   (env, components, 1);
                object = TemporalCRS::create(propertyMap, datum, cs).as_nullable();
                break;
            }
<<<<<<< HEAD
            case org_kortforsyningen_proj_Type_PARAMETRIC_CRS: {
                ParametricDatumNNPtr datum = get_component<ParametricDatum>(env, components, 0);
                ParametricCSNNPtr    cs    = get_component<ParametricCS>   (env, components, 1);
                object = ParametricCRS::create(propertyMap, datum, cs).as_nullable();
                break;
            }
            case org_kortforsyningen_proj_Type_ENGINEERING_CRS: {
=======
            case org_osgeo_proj_Type_ENGINEERING_CRS: {
>>>>>>> a0483af2
                EngineeringDatumNNPtr datum = get_component<EngineeringDatum>(env, components, 0);
                CoordinateSystemNNPtr cs    = get_component<CoordinateSystem>(env, components, 1);
                object = EngineeringCRS::create(propertyMap, datum, cs).as_nullable();
                break;
            }
            case org_osgeo_proj_Type_PROJECTED_CRS: {
                GeodeticCRSNNPtr baseCRS  = get_component<GeodeticCRS>(env, components, 0);
                ConversionNNPtr  fromBase = get_component<Conversion> (env, components, 1);
                CartesianCSNNPtr cs       = get_component<CartesianCS>(env, components, 2);
                object = ProjectedCRS::create(propertyMap, baseCRS, fromBase, cs).as_nullable();
                break;
            }
            case org_osgeo_proj_Type_COMPOUND_CRS: {
                int n = env->GetArrayLength(components);
                std::vector<CRSNNPtr> items;
                for (int i=0; i<n; i++) {
                    items.push_back(get_component<CRS>(env, components, i));
                }
                object = CompoundCRS::create(propertyMap, items).as_nullable();
                break;
            }
        }
        if (object) {
            return specific_subclass(env, factory, object, type);
        }
    } catch (const std::exception &e) {
        rethrow_as_java_exception(env, JPJ_FACTORY_EXCEPTION, e);
    }
    return nullptr;
}




// </editor-fold>
// ┌────────────────────────────────────────────────────────────────────────────────────────────┐
// │                                   CLASS AuthorityFactory                                   │
// └────────────────────────────────────────────────────────────────────────────────────────────┘
// <editor-fold desc="Authority factory">


/**
 * Allocates a osgeo::proj::io::AuthorityFactory.
 * The factory should be used by only one thread at a time.
 *
 * @param  env        The JNI environment.
 * @param  caller     The class from which this method has been invoked.
 * @param  context    The wrapper of the PJ_CONTEXT for the current thread.
 * @param  authority  Name of the authority for which to create the factory.
 * @return The address of the new authority factory, or 0 in case of failure.
 */
JNIEXPORT jlong JNICALL Java_org_osgeo_proj_AuthorityFactory_newInstance
    (JNIEnv *env, jclass caller, jobject context, jstring authority)
{
    jlong result = 0;
    const char *authority_utf = env->GetStringUTFChars(authority, nullptr);
    if (authority_utf) {
        try {
            const std::string authority_str = authority_utf;
            DatabaseContextNNPtr db = NN_CHECK_THROW(get_database_context(env, context));
            AuthorityFactoryPtr factory = AuthorityFactory::create(db, authority_str).as_nullable();
            result = wrap_shared_ptr<AuthorityFactory>(factory);
            /*
             * Log a message at debug level about the factory we just created.
             * The -1 in use count is for ignoring the reference in this block.
             */
            log(env, "Created factory for \"" + authority_str + "\" authority."
                  + " Database context use count is " + std::to_string(db.as_nullable().use_count() - 1) + '.');
        } catch (const std::exception &e) {
            rethrow_as_java_exception(env, JPJ_FACTORY_EXCEPTION, e);
        }
        env->ReleaseStringUTFChars(authority, authority_utf);       // Must be after the catch block in case an exception happens.
    }
    return result;
}


/**
 * Releases the osgeo::proj::io::AuthorityFactory wrapped by the given Java object.
 * This method decrements the object.use_count() value of the shared pointer.
 *
 * @param  env      The JNI environment.
 * @param  factory  The Java object wrapping the authority factory to release.
 */
JNIEXPORT void JNICALL Java_org_osgeo_proj_AuthorityFactory_release(JNIEnv *env, jobject factory) {
    jlong ptr = get_and_clear_ptr(env, factory);
    release_shared_ptr<AuthorityFactory>(ptr);
}


/**
 * Rethrows the given C++ exception as a Java exception with the same message, authority name
 * and authority code. This function returns normally; the exception will be thrown in Java only.
 *
 * @param  env  The JNI environment.
 * @param  e    The C++ exception to rethrow in Java.
 */
void rethrow_as_java_exception(JNIEnv *env, const NoSuchAuthorityCodeException &e) {
    jclass c = env->FindClass(JPJ_NO_SUCH_AUTHORITY_CODE);
    if (c) {
        jmethodID method = env->GetMethodID(c, "<init>", "(Ljava/lang/String;Ljava/lang/String;Ljava/lang/String;)V");
        if (method) {
            const char *message = e.what();
            jobject jt = env->NewObject(c, method, message ? env->NewStringUTF(message) : nullptr,
                                                   non_empty_string(env, e.getAuthority()),
                                                   non_empty_string(env, e.getAuthorityCode()));
            if (jt) env->Throw(static_cast<jthrowable>(jt));
        }
    }
    // If any of above tests failed, JNI will have throw the appropriate exception in Java.
}


/**
 * Gets a description of the object corresponding to a code.
 *
 * @param  env      The JNI environment.
 * @param  factory  The Java object wrapping the authority factory to use.
 * @param  code     Object code allocated by authority.
 * @return Description of the identified object, or null if that object has no description.
 */
JNIEXPORT jstring JNICALL Java_org_osgeo_proj_AuthorityFactory_getDescriptionText
    (JNIEnv *env, jobject factory, jstring code)
{
    jstring result = nullptr;
    const char *code_utf = env->GetStringUTFChars(code, nullptr);
    if (code_utf) {
        try {
            AuthorityFactoryPtr pf = get_and_unwrap_ptr<AuthorityFactory>(env, factory);
            std::string desc = pf->getDescriptionText(code_utf);
            if (!desc.empty()) result = env->NewStringUTF(desc.c_str());
        } catch (const NoSuchAuthorityCodeException &e) {
            rethrow_as_java_exception(env, e);
        } catch (const std::exception &e) {
            rethrow_as_java_exception(env, JPJ_FACTORY_EXCEPTION, e);
        }
        env->ReleaseStringUTFChars(code, code_utf);
    }
    return result;
}


/**
 * Returns the wrapper for an osgeo::proj::common::IdentifiedObject from the specified code.
 * The PROJ function invoked by this method is determined by the type argument.
 *
 * @param  env      The JNI environment.
 * @param  factory  The Java object wrapping the authority factory to use.
 * @param  type     One of {@link #ELLIPSOID}, {@link #PRIME_MERIDIAN}, etc. constants.
 * @param  code     Object code allocated by authority.
 * @return Wrapper for a PROJ object, or null if out of memory.
 */
JNIEXPORT jobject JNICALL Java_org_osgeo_proj_AuthorityFactory_createGeodeticObject
    (JNIEnv *env, jobject factory, jshort type, jstring code)
{
    const char *code_utf = env->GetStringUTFChars(code, nullptr);
    if (code_utf) {
        const std::string code_str = std::string(code_utf);                     // This constructor creates a copy.
        env->ReleaseStringUTFChars(code, code_utf);
        BaseObjectPtr rp = nullptr;
        try {
            AuthorityFactoryPtr pf = get_and_unwrap_ptr<AuthorityFactory>(env, factory);
            switch (type) {
<<<<<<< HEAD
                case org_kortforsyningen_proj_Type_ANY:                         rp = pf->createObject                    (code_str).as_nullable(); break;
                case org_kortforsyningen_proj_Type_PRIME_MERIDIAN:              rp = pf->createPrimeMeridian             (code_str).as_nullable(); break;
                case org_kortforsyningen_proj_Type_ELLIPSOID:                   rp = pf->createEllipsoid                 (code_str).as_nullable(); break;
                case org_kortforsyningen_proj_Type_GEODETIC_REFERENCE_FRAME:    rp = pf->createGeodeticDatum             (code_str).as_nullable(); break;
                case org_kortforsyningen_proj_Type_VERTICAL_REFERENCE_FRAME:    rp = pf->createVerticalDatum             (code_str).as_nullable(); break;
                case org_kortforsyningen_proj_Type_TEMPORAL_DATUM:              // No specific function - use generic one.
                case org_kortforsyningen_proj_Type_PARAMETRIC_DATUM:            // No specific function - use generic one.
                case org_kortforsyningen_proj_Type_ENGINEERING_DATUM:           // No specific function - use generic one.
                case org_kortforsyningen_proj_Type_DATUM:                       rp = pf->createDatum                     (code_str).as_nullable(); break;
                case org_kortforsyningen_proj_Type_CARTESIAN_CS:                // No specific function - use generic one.
                case org_kortforsyningen_proj_Type_SPHERICAL_CS:                // No specific function - use generic one.
                case org_kortforsyningen_proj_Type_ELLIPSOIDAL_CS:              // No specific function - use generic one.
                case org_kortforsyningen_proj_Type_VERTICAL_CS:                 // No specific function - use generic one.
                case org_kortforsyningen_proj_Type_TEMPORAL_CS:                 // No specific function - use generic one.
                case org_kortforsyningen_proj_Type_PARAMETRIC_CS:               // No specific function - use generic one.
                case org_kortforsyningen_proj_Type_COORDINATE_SYSTEM:           rp = pf->createCoordinateSystem          (code_str).as_nullable(); break;
                case org_kortforsyningen_proj_Type_GEOCENTRIC_CRS:              // Handled as GeodeticCRS by ISO 19111.
                case org_kortforsyningen_proj_Type_GEODETIC_CRS:                rp = pf->createGeodeticCRS               (code_str).as_nullable(); break;
                case org_kortforsyningen_proj_Type_GEOGRAPHIC_CRS:              rp = pf->createGeographicCRS             (code_str).as_nullable(); break;
                case org_kortforsyningen_proj_Type_VERTICAL_CRS:                rp = pf->createVerticalCRS               (code_str).as_nullable(); break;
                case org_kortforsyningen_proj_Type_PROJECTED_CRS:               rp = pf->createProjectedCRS              (code_str).as_nullable(); break;
                case org_kortforsyningen_proj_Type_COMPOUND_CRS:                rp = pf->createCompoundCRS               (code_str).as_nullable(); break;
                case org_kortforsyningen_proj_Type_TEMPORAL_CRS:                // No specific function - use generic one.
                case org_kortforsyningen_proj_Type_PARAMETRIC_CRS:              // No specific function - use generic one.
                case org_kortforsyningen_proj_Type_ENGINEERING_CRS:             // No specific function - use generic one.
                case org_kortforsyningen_proj_Type_COORDINATE_REFERENCE_SYSTEM: rp = pf->createCoordinateReferenceSystem (code_str).as_nullable(); break;
                case org_kortforsyningen_proj_Type_CONVERSION:                  rp = pf->createConversion                (code_str).as_nullable(); break;
                case org_kortforsyningen_proj_Type_COORDINATE_OPERATION:        rp = pf->createCoordinateOperation(code_str, false).as_nullable(); break;
                case org_kortforsyningen_proj_Type_UNIT_OF_MEASURE: {
=======
                case org_osgeo_proj_Type_ANY:                         rp = pf->createObject                    (code_str).as_nullable(); break;
                case org_osgeo_proj_Type_PRIME_MERIDIAN:              rp = pf->createPrimeMeridian             (code_str).as_nullable(); break;
                case org_osgeo_proj_Type_ELLIPSOID:                   rp = pf->createEllipsoid                 (code_str).as_nullable(); break;
                case org_osgeo_proj_Type_GEODETIC_REFERENCE_FRAME:    rp = pf->createGeodeticDatum             (code_str).as_nullable(); break;
                case org_osgeo_proj_Type_VERTICAL_REFERENCE_FRAME:    rp = pf->createVerticalDatum             (code_str).as_nullable(); break;
                case org_osgeo_proj_Type_TEMPORAL_DATUM:              // No specific function - use generic one.
                case org_osgeo_proj_Type_ENGINEERING_DATUM:           // No specific function - use generic one.
                case org_osgeo_proj_Type_DATUM:                       rp = pf->createDatum                     (code_str).as_nullable(); break;
                case org_osgeo_proj_Type_CARTESIAN_CS:                // No specific function - use generic one.
                case org_osgeo_proj_Type_SPHERICAL_CS:                // No specific function - use generic one.
                case org_osgeo_proj_Type_ELLIPSOIDAL_CS:              // No specific function - use generic one.
                case org_osgeo_proj_Type_VERTICAL_CS:                 // No specific function - use generic one.
                case org_osgeo_proj_Type_TEMPORAL_CS:                 // No specific function - use generic one.
                case org_osgeo_proj_Type_COORDINATE_SYSTEM:           rp = pf->createCoordinateSystem          (code_str).as_nullable(); break;
                case org_osgeo_proj_Type_GEOCENTRIC_CRS:              // Handled as GeodeticCRS by ISO 19111.
                case org_osgeo_proj_Type_GEODETIC_CRS:                rp = pf->createGeodeticCRS               (code_str).as_nullable(); break;
                case org_osgeo_proj_Type_GEOGRAPHIC_CRS:              rp = pf->createGeographicCRS             (code_str).as_nullable(); break;
                case org_osgeo_proj_Type_VERTICAL_CRS:                rp = pf->createVerticalCRS               (code_str).as_nullable(); break;
                case org_osgeo_proj_Type_PROJECTED_CRS:               rp = pf->createProjectedCRS              (code_str).as_nullable(); break;
                case org_osgeo_proj_Type_COMPOUND_CRS:                rp = pf->createCompoundCRS               (code_str).as_nullable(); break;
                case org_osgeo_proj_Type_TEMPORAL_CRS:                // No specific function - use generic one.
                case org_osgeo_proj_Type_ENGINEERING_CRS:             // No specific function - use generic one.
                case org_osgeo_proj_Type_COORDINATE_REFERENCE_SYSTEM: rp = pf->createCoordinateReferenceSystem (code_str).as_nullable(); break;
                case org_osgeo_proj_Type_CONVERSION:                  rp = pf->createConversion                (code_str).as_nullable(); break;
                case org_osgeo_proj_Type_COORDINATE_OPERATION:        rp = pf->createCoordinateOperation(code_str, false).as_nullable(); break;
                case org_osgeo_proj_Type_UNIT_OF_MEASURE: {
>>>>>>> a0483af2
                    const UnitOfMeasure* unit = pf->createUnitOfMeasure(code_str).as_nullable().get();
                    return to_java_unit(env, factory, unit);
                }
                default: {
                    jclass c = env->FindClass(JPJ_FACTORY_EXCEPTION);
                    if (c) env->ThrowNew(c, "Unsupported object type.");
                }
            }
        } catch (const NoSuchAuthorityCodeException &e) {
            rethrow_as_java_exception(env, e);
        } catch (const std::exception &e) {
            rethrow_as_java_exception(env, JPJ_FACTORY_EXCEPTION, e);
        }
        if (rp) try {
            return specific_subclass(env, factory, rp, type);
        } catch (const std::exception &e) {
            rethrow_as_java_exception(env, JPJ_FACTORY_EXCEPTION, e);
        }
    }
    return nullptr;
}


/**
 * Finds a list of coordinate operation between the given source and target CRS.
 * The operations are sorted with the most relevant ones first: by descending area
 * (intersection of the transformation area with the area of interest, or intersection
 * of the transformation with the area of use of the CRS), and by increasing accuracy.
 * Operations with unknown accuracy are sorted last, whatever their area.
 *
 * All enumeration values in arguments are represented by integer, with -1 for the PROJ default value.
 *
 * @param  env                          The JNI environment.
 * @param  factory                      The Java object wrapping the authority factory to use.
 * @param  sourceCRS                    Input coordinate reference system.
 * @param  targetCRS                    Output coordinate reference system.
 * @param  westBoundLongitude           The minimal x value.
 * @param  eastBoundLongitude           The maximal x value.
 * @param  southBoundLatitude           The minimal y value.
 * @param  northBoundLatitude           The maximal y value.
 * @param  desiredAccuracy              Desired accuracy (in metres), or 0 for the best accuracy available.
 * @param  sourceAndTargetCRSExtentUse  How CRS extents are used when considering if a transformation can be used.
 * @param  spatialCriterion             Criterion when comparing the areas of validity.
 * @param  gridAvailabilityUse          How grid availability is used.
 * @param  allowUseIntermediateCRS      Whether an intermediate pivot CRS can be used for researching coordinate operations.
 * @param  discardSuperseded            Whether transformations that are superseded (but not deprecated) should be discarded.
 * @return The coordinate operations.
 */
JNIEXPORT jobject JNICALL Java_org_osgeo_proj_AuthorityFactory_createOperation
    (JNIEnv *env, jobject factory, jobject sourceCRS, jobject targetCRS,
     jdouble westBoundLongitude, jdouble eastBoundLongitude,
     jdouble southBoundLatitude, jdouble northBoundLatitude,
     jdouble desiredAccuracy,
     jint sourceAndTargetCRSExtentUse, jint spatialCriterion, jint gridAvailabilityUse, jint allowUseIntermediateCRS,
     jboolean discardSuperseded)
{
    try {
        CRSNNPtr                        source  = get_shared_object<CRS>(env, sourceCRS);
        CRSNNPtr                        target  = get_shared_object<CRS>(env, targetCRS);
        AuthorityFactoryPtr             pf      = get_and_unwrap_ptr<AuthorityFactory>(env, factory);
        CoordinateOperationContextNNPtr context = CoordinateOperationContext::create(pf, nullptr, desiredAccuracy);
        context->setDiscardSuperseded(discardSuperseded);
        if (sourceAndTargetCRSExtentUse >= 0) {
            context->setSourceAndTargetCRSExtentUse(static_cast<CoordinateOperationContext::SourceTargetCRSExtentUse>(sourceAndTargetCRSExtentUse));
        }
        if (spatialCriterion >= 0) {
            context->setSpatialCriterion(static_cast<CoordinateOperationContext::SpatialCriterion>(spatialCriterion));
        }
        if (gridAvailabilityUse >= 0) {
            context->setGridAvailabilityUse(static_cast<CoordinateOperationContext::GridAvailabilityUse>(gridAvailabilityUse));
        }
        if (allowUseIntermediateCRS >= 0) {
            context->setAllowUseIntermediateCRS(static_cast<CoordinateOperationContext::IntermediateCRSUse>(allowUseIntermediateCRS));
        }
        if (northBoundLatitude > southBoundLatitude || eastBoundLongitude > westBoundLongitude) {
            context->setAreaOfInterest(Extent::createFromBBOX(
                    westBoundLongitude, southBoundLatitude,
                    eastBoundLongitude, northBoundLatitude));
        }
        /*
         * At this time, it does not seem worth to cache the CoordinateOperationFactory instance.
         */
        CoordinateOperationFactoryNNPtr opf = CoordinateOperationFactory::create();
        std::vector<CoordinateOperationNNPtr> operations = opf->createOperations(source, target, context);
        if (!operations.empty()) {
            BaseObjectPtr op = operations[0].as_nullable();
            if (op) {
                return specific_subclass(env, factory, op, org_osgeo_proj_Type_COORDINATE_OPERATION);
            }
        }
    } catch (const std::exception &e) {
        rethrow_as_java_exception(env, JPJ_FACTORY_EXCEPTION, e);
    }
    return nullptr;
}




// </editor-fold>
// ┌────────────────────────────────────────────────────────────────────────────────────────────┐
// │                 CLASS Transform + Context.createPJ + SharedPointer.inverse                 │
// └────────────────────────────────────────────────────────────────────────────────────────────┘
// <editor-fold desc="Transform">


/**
 * Creates the PJ object from a coordinate operation, to be wrapped in a Transform.
 * The PJ creation may be costly, so the result should be cached.
 *
 * @param  env          The JNI environment.
 * @param  context      The thread context in which the operation is applied.
 * @param  operation    The Java object wrapping the coordinate operation to use.
 * @return pointer to the PJ object, or null if the creation failed.
 */
JNIEXPORT jlong JNICALL Java_org_osgeo_proj_Context_createPJ(JNIEnv *env, jobject context, jobject operation) {
    try {
        CoordinateOperationNNPtr cop       = get_shared_object<CoordinateOperation>(env, operation);
        DatabaseContextPtr       dbContext = get_database_context(env, context);
        PROJStringFormatterNNPtr formatter = PROJStringFormatter::create(PROJStringFormatter::Convention::PROJ_5, dbContext);
        std::string              projDef   = cop->exportToPROJString(formatter.get());
        PJ_CONTEXT               *ctx      = get_context(env, context);
        PJ                       *pj       = proj_create(ctx, projDef.c_str());
        return reinterpret_cast<jlong>(pj);
    } catch (const std::exception &e) {
        rethrow_as_java_exception(env, JPJ_TRANSFORM_EXCEPTION, e);
    }
    return 0;
}


/**
 * Returns the pointer to PJ for the given Transform object in Java.
 *
 * @param  env      The JNI environment.
 * @param  context  The Transform object.
 * @return The pointer to PJ, or null if none.
 */
inline PJ* get_PJ(JNIEnv *env, jobject transform) {
    return reinterpret_cast<PJ*>(env->GetLongField(transform, java_field_for_pointer));
}


/**
 * Assigns a PJ_CONTEXT to the PJ wrapped by the Transform.
 * This method must be invoked before and after call to transform method.
 *
 * @param  env        The JNI environment.
 * @param  transform  The Java object wrapping the PJ to use.
 * @param  Context    The context to assign, or null for removing context assignment.
 */
JNIEXPORT void JNICALL Java_org_osgeo_proj_Transform_assign(JNIEnv *env, jobject transform, jobject context) {
    PJ *pj = get_PJ(env, transform);
    if (pj) {
        PJ_CONTEXT *ctx = context ? get_context(env, context) : nullptr;
        proj_assign_context(pj, ctx);
    }
}


/**
 * Whether a call to `GetPrimitiveArrayCritical(…)` gave us a copy of all data instead than giving us
 * a direct access to the Java array. Tests suggest that we get a direct access. However if a copy is
 * done, that could have severe performance implications. In current version we just log a warning in
 * order to be informed that there is a potential problem. But a future version could check this flag
 * for deciding to use `GetDoubleArrayRegion(…)` instead of `GetPrimitiveArrayCritical(…)`.
 *
 * See https://github.com/OSGeo/PROJ-JNI/issues/19
 */
std::atomic_flag arrayCriticalDoesCopies;


/**
 * Transforms in-place the coordinates in the given array.
 * The coordinates array shall contain (x,y,z,t,…) tuples,
 * where the z and any additional dimensions are optional.
 * Note that any dimension after the t value are ignored.
 *
 * Note that PJ are context-dependent. If the method is invoked in
 * a context different than the one for which PJ has been created,
 * then the following function shall be invoked first:
 *
 *    void proj_assign_context(PJ* pj, PJ_CONTEXT* ctx);
 *
 * @param  env          The JNI environment.
 * @param  transform    The Java object wrapping the PJ to use.
 * @param  dimension    The dimension of each coordinate value.
 * @param  coordinates  The coordinates to transform, as a sequence of (x,y,z,…) tuples.
 * @param  offset       Offset of the first coordinate in the given array.
 * @param  numPts       Number of points to transform.
 */
JNIEXPORT void JNICALL Java_org_osgeo_proj_Transform_transform
    (JNIEnv *env, jobject transform, const jint dimension, jdoubleArray coordinates, jint offset, jint numPts)
{
    PJ *pj = get_PJ(env, transform);
    if (pj) {
        const size_t stride = sizeof(jdouble) * dimension;
        /*
         * Using GetPrimitiveArrayCritical/ReleasePrimitiveArrayCritical rather than
         * GetDoubleArrayElements/ReleaseDoubleArrayElements increase the chances that
         * the JVM returns direct reference to its internal array without copying data.
         * However we must promise to run the "critical" code fast, to not make any
         * system call that may wait for the JVM and to not invoke any other JNI function.
         */
        jboolean isCopy;
        double *data = reinterpret_cast<jdouble*>(env->GetPrimitiveArrayCritical(coordinates, &isCopy));
        if (data) {
            double *x = data + offset;
            double *y = (dimension >= 2) ? x+1 : nullptr;
            double *z = (dimension >= 3) ? x+2 : nullptr;
            double *t = (dimension >= 4) ? x+3 : nullptr;
            proj_trans_generic(pj, PJ_FWD,
                    x, stride, numPts,
                    y, stride, numPts,
                    z, stride, numPts,
                    t, stride, numPts);
            env->ReleasePrimitiveArrayCritical(coordinates, data, 0);
            const int err = proj_errno(pj);
            if (err) {
                jclass c = env->FindClass(JPJ_TRANSFORM_EXCEPTION);
                if (c) env->ThrowNew(c, proj_errno_string(err));
            } else if (isCopy) {
                // Log this warning only on the first time.
                if (!arrayCriticalDoesCopies.test_and_set()) {
                    log(env, "Java Native Interface (JNI) had to copy coordinate array on this platform. "
                             "This constraint may reduce performance.");
                }
            }
        }
    }
}


/**
 * Creates the inverse of the wrapped operation.
 *
 * @param  env         The JNI environment.
 * @param  operation   The Java object wrapping the PROJ operation to inverse.
 * @return inverse operation, or null if out of memory.
 */
JNIEXPORT jobject JNICALL Java_org_osgeo_proj_SharedPointer_inverse(JNIEnv *env, jobject operation) {
    try {
        CoordinateOperationNNPtr cop = get_shared_object<CoordinateOperation>(env, operation);
        cop = cop->inverse();
        BaseObjectPtr ptr = cop.as_nullable();
        return specific_subclass(env, operation, ptr, org_osgeo_proj_Type_COORDINATE_OPERATION);
    } catch (const std::exception &e) {
        rethrow_as_java_exception(env, JPJ_NON_INVERTIBLE_EXCEPTION, e);
    }
    return nullptr;
}


/**
 * Creates an object with axis order such as the east direction is first and north direction is second,
 * if possible.
 *
 * @param  env         The JNI environment.
 * @param  operation   The Java object wrapping the PROJ operation to inverse.
 * @return an object with an axis order convenient for visualization.
 */
JNIEXPORT jobject JNICALL Java_org_osgeo_proj_SharedPointer_normalizeForVisualization(JNIEnv *env, jobject operation) {
    try {
        CoordinateOperationNNPtr cop = get_shared_object<CoordinateOperation>(env, operation);
        cop = cop->normalizeForVisualization();
        BaseObjectPtr ptr = cop.as_nullable();
        return specific_subclass(env, operation, ptr, org_osgeo_proj_Type_COORDINATE_OPERATION);
    } catch (const std::exception &e) {
        rethrow_as_java_exception(env, JPJ_ILLEGAL_ARGUMENT_EXCEPTION, e);
    }
    return nullptr;
}


/**
 * Destroys the PJ object.
 *
 * @param  env        The JNI environment.
 * @param  transform  The Java object wrapping the PJ to use.
 */
JNIEXPORT void JNICALL Java_org_osgeo_proj_Transform_destroy(JNIEnv *env, jobject transform) {
    jlong pjPtr = get_and_clear_ptr(env, transform);
    proj_destroy(reinterpret_cast<PJ*>(pjPtr));         // Does nothing if pjPtr is null.
}
// </editor-fold><|MERGE_RESOLUTION|>--- conflicted
+++ resolved
@@ -610,24 +610,14 @@
                 else if (dynamic_cast<Transformation *>(rp)) type = org_osgeo_proj_Type_TRANSFORMATION;
                 break;
             }
-<<<<<<< HEAD
-            case org_kortforsyningen_proj_Type_COORDINATE_REFERENCE_SYSTEM: {
-                     if (dynamic_cast<CompoundCRS    *>(rp)) type = org_kortforsyningen_proj_Type_COMPOUND_CRS;
-                else if (dynamic_cast<ProjectedCRS   *>(rp)) type = org_kortforsyningen_proj_Type_PROJECTED_CRS;
-                else if (dynamic_cast<GeographicCRS  *>(rp)) type = org_kortforsyningen_proj_Type_GEOGRAPHIC_CRS;
-                else if (dynamic_cast<VerticalCRS    *>(rp)) type = org_kortforsyningen_proj_Type_VERTICAL_CRS;
-                else if (dynamic_cast<TemporalCRS    *>(rp)) type = org_kortforsyningen_proj_Type_TEMPORAL_CRS;
-                else if (dynamic_cast<ParametricCRS  *>(rp)) type = org_kortforsyningen_proj_Type_PARAMETRIC_CRS;
-                else if (dynamic_cast<EngineeringCRS *>(rp)) type = org_kortforsyningen_proj_Type_ENGINEERING_CRS;
-=======
             case org_osgeo_proj_Type_COORDINATE_REFERENCE_SYSTEM: {
                      if (dynamic_cast<CompoundCRS    *>(rp)) type = org_osgeo_proj_Type_COMPOUND_CRS;
                 else if (dynamic_cast<ProjectedCRS   *>(rp)) type = org_osgeo_proj_Type_PROJECTED_CRS;
                 else if (dynamic_cast<GeographicCRS  *>(rp)) type = org_osgeo_proj_Type_GEOGRAPHIC_CRS;
                 else if (dynamic_cast<VerticalCRS    *>(rp)) type = org_osgeo_proj_Type_VERTICAL_CRS;
                 else if (dynamic_cast<TemporalCRS    *>(rp)) type = org_osgeo_proj_Type_TEMPORAL_CRS;
+                else if (dynamic_cast<ParametricCRS  *>(rp)) type = org_osgeo_proj_Type_PARAMETRIC_CRS;
                 else if (dynamic_cast<EngineeringCRS *>(rp)) type = org_osgeo_proj_Type_ENGINEERING_CRS;
->>>>>>> a0483af2
                 else {
                     GeodeticCRS *gc = dynamic_cast<GeodeticCRS*>(rp);
                     if (gc) {
@@ -639,37 +629,21 @@
                 }
                 break;
             }
-<<<<<<< HEAD
-            case org_kortforsyningen_proj_Type_COORDINATE_SYSTEM: {
-                     if (dynamic_cast<CartesianCS   *>(rp)) type = org_kortforsyningen_proj_Type_CARTESIAN_CS;
-                else if (dynamic_cast<SphericalCS   *>(rp)) type = org_kortforsyningen_proj_Type_SPHERICAL_CS;
-                else if (dynamic_cast<EllipsoidalCS *>(rp)) type = org_kortforsyningen_proj_Type_ELLIPSOIDAL_CS;
-                else if (dynamic_cast<VerticalCS    *>(rp)) type = org_kortforsyningen_proj_Type_VERTICAL_CS;
-                else if (dynamic_cast<TemporalCS    *>(rp)) type = org_kortforsyningen_proj_Type_TEMPORAL_CS;
-                else if (dynamic_cast<ParametricCS  *>(rp)) type = org_kortforsyningen_proj_Type_PARAMETRIC_CS;
-                break;
-            }
-            case org_kortforsyningen_proj_Type_DATUM: {
-                     if (dynamic_cast<GeodeticReferenceFrame *>(rp)) type = org_kortforsyningen_proj_Type_GEODETIC_REFERENCE_FRAME;
-                else if (dynamic_cast<VerticalReferenceFrame *>(rp)) type = org_kortforsyningen_proj_Type_VERTICAL_REFERENCE_FRAME;
-                else if (dynamic_cast<TemporalDatum          *>(rp)) type = org_kortforsyningen_proj_Type_TEMPORAL_DATUM;
-                else if (dynamic_cast<ParametricDatum        *>(rp)) type = org_kortforsyningen_proj_Type_PARAMETRIC_DATUM;
-                else if (dynamic_cast<EngineeringDatum       *>(rp)) type = org_kortforsyningen_proj_Type_ENGINEERING_DATUM;
-=======
             case org_osgeo_proj_Type_COORDINATE_SYSTEM: {
                      if (dynamic_cast<CartesianCS   *>(rp)) type = org_osgeo_proj_Type_CARTESIAN_CS;
                 else if (dynamic_cast<SphericalCS   *>(rp)) type = org_osgeo_proj_Type_SPHERICAL_CS;
                 else if (dynamic_cast<EllipsoidalCS *>(rp)) type = org_osgeo_proj_Type_ELLIPSOIDAL_CS;
                 else if (dynamic_cast<VerticalCS    *>(rp)) type = org_osgeo_proj_Type_VERTICAL_CS;
                 else if (dynamic_cast<TemporalCS    *>(rp)) type = org_osgeo_proj_Type_TEMPORAL_CS;
+                else if (dynamic_cast<ParametricCS  *>(rp)) type = org_osgeo_proj_Type_PARAMETRIC_CS;
                 break;
             }
             case org_osgeo_proj_Type_DATUM: {
                      if (dynamic_cast<GeodeticReferenceFrame *>(rp)) type = org_osgeo_proj_Type_GEODETIC_REFERENCE_FRAME;
                 else if (dynamic_cast<VerticalReferenceFrame *>(rp)) type = org_osgeo_proj_Type_VERTICAL_REFERENCE_FRAME;
                 else if (dynamic_cast<TemporalDatum          *>(rp)) type = org_osgeo_proj_Type_TEMPORAL_DATUM;
+                else if (dynamic_cast<ParametricDatum        *>(rp)) type = org_osgeo_proj_Type_PARAMETRIC_DATUM;
                 else if (dynamic_cast<EngineeringDatum       *>(rp)) type = org_osgeo_proj_Type_ENGINEERING_DATUM;
->>>>>>> a0483af2
                 break;
             }
         }
@@ -2184,20 +2158,14 @@
                 object = TemporalMeasureCS::create(propertyMap, axis).as_nullable();
                 break;
             }
-<<<<<<< HEAD
-            case org_kortforsyningen_proj_Type_PARAMETRIC_CS: {
+            case org_osgeo_proj_Type_PARAMETRIC_CS: {
                 CoordinateSystemAxisNNPtr axis = get_component<CoordinateSystemAxis>(env, components, 0);
                 object = ParametricCS::create(propertyMap, axis).as_nullable();
                 break;
             }
-            case org_kortforsyningen_proj_Type_CARTESIAN_CS:
-            case org_kortforsyningen_proj_Type_SPHERICAL_CS:
-            case org_kortforsyningen_proj_Type_ELLIPSOIDAL_CS: {
-=======
             case org_osgeo_proj_Type_CARTESIAN_CS:
             case org_osgeo_proj_Type_SPHERICAL_CS:
             case org_osgeo_proj_Type_ELLIPSOIDAL_CS: {
->>>>>>> a0483af2
                 CoordinateSystemAxisNNPtr axis0 = get_component<CoordinateSystemAxis>(env, components, 0);
                 CoordinateSystemAxisNNPtr axis1 = get_component<CoordinateSystemAxis>(env, components, 1);
                 if (env->GetArrayLength(components) >= 3) {
@@ -2231,15 +2199,11 @@
                 object = TemporalDatum::create(propertyMap, origin, TemporalDatum::CALENDAR_PROLEPTIC_GREGORIAN).as_nullable();
                 break;
             }
-<<<<<<< HEAD
-            case org_kortforsyningen_proj_Type_PARAMETRIC_DATUM: {
+            case org_osgeo_proj_Type_PARAMETRIC_DATUM: {
                 object = ParametricDatum::create(propertyMap, anchor).as_nullable();
                 break;
             }
-            case org_kortforsyningen_proj_Type_ENGINEERING_DATUM: {
-=======
             case org_osgeo_proj_Type_ENGINEERING_DATUM: {
->>>>>>> a0483af2
                 object = EngineeringDatum::create(propertyMap, anchor).as_nullable();
                 break;
             }
@@ -2273,17 +2237,13 @@
                 object = TemporalCRS::create(propertyMap, datum, cs).as_nullable();
                 break;
             }
-<<<<<<< HEAD
-            case org_kortforsyningen_proj_Type_PARAMETRIC_CRS: {
+            case org_osgeo_proj_Type_PARAMETRIC_CRS: {
                 ParametricDatumNNPtr datum = get_component<ParametricDatum>(env, components, 0);
                 ParametricCSNNPtr    cs    = get_component<ParametricCS>   (env, components, 1);
                 object = ParametricCRS::create(propertyMap, datum, cs).as_nullable();
                 break;
             }
-            case org_kortforsyningen_proj_Type_ENGINEERING_CRS: {
-=======
             case org_osgeo_proj_Type_ENGINEERING_CRS: {
->>>>>>> a0483af2
                 EngineeringDatumNNPtr datum = get_component<EngineeringDatum>(env, components, 0);
                 CoordinateSystemNNPtr cs    = get_component<CoordinateSystem>(env, components, 1);
                 object = EngineeringCRS::create(propertyMap, datum, cs).as_nullable();
@@ -2447,43 +2407,13 @@
         try {
             AuthorityFactoryPtr pf = get_and_unwrap_ptr<AuthorityFactory>(env, factory);
             switch (type) {
-<<<<<<< HEAD
-                case org_kortforsyningen_proj_Type_ANY:                         rp = pf->createObject                    (code_str).as_nullable(); break;
-                case org_kortforsyningen_proj_Type_PRIME_MERIDIAN:              rp = pf->createPrimeMeridian             (code_str).as_nullable(); break;
-                case org_kortforsyningen_proj_Type_ELLIPSOID:                   rp = pf->createEllipsoid                 (code_str).as_nullable(); break;
-                case org_kortforsyningen_proj_Type_GEODETIC_REFERENCE_FRAME:    rp = pf->createGeodeticDatum             (code_str).as_nullable(); break;
-                case org_kortforsyningen_proj_Type_VERTICAL_REFERENCE_FRAME:    rp = pf->createVerticalDatum             (code_str).as_nullable(); break;
-                case org_kortforsyningen_proj_Type_TEMPORAL_DATUM:              // No specific function - use generic one.
-                case org_kortforsyningen_proj_Type_PARAMETRIC_DATUM:            // No specific function - use generic one.
-                case org_kortforsyningen_proj_Type_ENGINEERING_DATUM:           // No specific function - use generic one.
-                case org_kortforsyningen_proj_Type_DATUM:                       rp = pf->createDatum                     (code_str).as_nullable(); break;
-                case org_kortforsyningen_proj_Type_CARTESIAN_CS:                // No specific function - use generic one.
-                case org_kortforsyningen_proj_Type_SPHERICAL_CS:                // No specific function - use generic one.
-                case org_kortforsyningen_proj_Type_ELLIPSOIDAL_CS:              // No specific function - use generic one.
-                case org_kortforsyningen_proj_Type_VERTICAL_CS:                 // No specific function - use generic one.
-                case org_kortforsyningen_proj_Type_TEMPORAL_CS:                 // No specific function - use generic one.
-                case org_kortforsyningen_proj_Type_PARAMETRIC_CS:               // No specific function - use generic one.
-                case org_kortforsyningen_proj_Type_COORDINATE_SYSTEM:           rp = pf->createCoordinateSystem          (code_str).as_nullable(); break;
-                case org_kortforsyningen_proj_Type_GEOCENTRIC_CRS:              // Handled as GeodeticCRS by ISO 19111.
-                case org_kortforsyningen_proj_Type_GEODETIC_CRS:                rp = pf->createGeodeticCRS               (code_str).as_nullable(); break;
-                case org_kortforsyningen_proj_Type_GEOGRAPHIC_CRS:              rp = pf->createGeographicCRS             (code_str).as_nullable(); break;
-                case org_kortforsyningen_proj_Type_VERTICAL_CRS:                rp = pf->createVerticalCRS               (code_str).as_nullable(); break;
-                case org_kortforsyningen_proj_Type_PROJECTED_CRS:               rp = pf->createProjectedCRS              (code_str).as_nullable(); break;
-                case org_kortforsyningen_proj_Type_COMPOUND_CRS:                rp = pf->createCompoundCRS               (code_str).as_nullable(); break;
-                case org_kortforsyningen_proj_Type_TEMPORAL_CRS:                // No specific function - use generic one.
-                case org_kortforsyningen_proj_Type_PARAMETRIC_CRS:              // No specific function - use generic one.
-                case org_kortforsyningen_proj_Type_ENGINEERING_CRS:             // No specific function - use generic one.
-                case org_kortforsyningen_proj_Type_COORDINATE_REFERENCE_SYSTEM: rp = pf->createCoordinateReferenceSystem (code_str).as_nullable(); break;
-                case org_kortforsyningen_proj_Type_CONVERSION:                  rp = pf->createConversion                (code_str).as_nullable(); break;
-                case org_kortforsyningen_proj_Type_COORDINATE_OPERATION:        rp = pf->createCoordinateOperation(code_str, false).as_nullable(); break;
-                case org_kortforsyningen_proj_Type_UNIT_OF_MEASURE: {
-=======
                 case org_osgeo_proj_Type_ANY:                         rp = pf->createObject                    (code_str).as_nullable(); break;
                 case org_osgeo_proj_Type_PRIME_MERIDIAN:              rp = pf->createPrimeMeridian             (code_str).as_nullable(); break;
                 case org_osgeo_proj_Type_ELLIPSOID:                   rp = pf->createEllipsoid                 (code_str).as_nullable(); break;
                 case org_osgeo_proj_Type_GEODETIC_REFERENCE_FRAME:    rp = pf->createGeodeticDatum             (code_str).as_nullable(); break;
                 case org_osgeo_proj_Type_VERTICAL_REFERENCE_FRAME:    rp = pf->createVerticalDatum             (code_str).as_nullable(); break;
                 case org_osgeo_proj_Type_TEMPORAL_DATUM:              // No specific function - use generic one.
+                case org_osgeo_proj_Type_PARAMETRIC_DATUM:            // No specific function - use generic one.
                 case org_osgeo_proj_Type_ENGINEERING_DATUM:           // No specific function - use generic one.
                 case org_osgeo_proj_Type_DATUM:                       rp = pf->createDatum                     (code_str).as_nullable(); break;
                 case org_osgeo_proj_Type_CARTESIAN_CS:                // No specific function - use generic one.
@@ -2491,6 +2421,7 @@
                 case org_osgeo_proj_Type_ELLIPSOIDAL_CS:              // No specific function - use generic one.
                 case org_osgeo_proj_Type_VERTICAL_CS:                 // No specific function - use generic one.
                 case org_osgeo_proj_Type_TEMPORAL_CS:                 // No specific function - use generic one.
+                case org_osgeo_proj_Type_PARAMETRIC_CS:               // No specific function - use generic one.
                 case org_osgeo_proj_Type_COORDINATE_SYSTEM:           rp = pf->createCoordinateSystem          (code_str).as_nullable(); break;
                 case org_osgeo_proj_Type_GEOCENTRIC_CRS:              // Handled as GeodeticCRS by ISO 19111.
                 case org_osgeo_proj_Type_GEODETIC_CRS:                rp = pf->createGeodeticCRS               (code_str).as_nullable(); break;
@@ -2499,12 +2430,12 @@
                 case org_osgeo_proj_Type_PROJECTED_CRS:               rp = pf->createProjectedCRS              (code_str).as_nullable(); break;
                 case org_osgeo_proj_Type_COMPOUND_CRS:                rp = pf->createCompoundCRS               (code_str).as_nullable(); break;
                 case org_osgeo_proj_Type_TEMPORAL_CRS:                // No specific function - use generic one.
+                case org_osgeo_proj_Type_PARAMETRIC_CRS:              // No specific function - use generic one.
                 case org_osgeo_proj_Type_ENGINEERING_CRS:             // No specific function - use generic one.
                 case org_osgeo_proj_Type_COORDINATE_REFERENCE_SYSTEM: rp = pf->createCoordinateReferenceSystem (code_str).as_nullable(); break;
                 case org_osgeo_proj_Type_CONVERSION:                  rp = pf->createConversion                (code_str).as_nullable(); break;
                 case org_osgeo_proj_Type_COORDINATE_OPERATION:        rp = pf->createCoordinateOperation(code_str, false).as_nullable(); break;
                 case org_osgeo_proj_Type_UNIT_OF_MEASURE: {
->>>>>>> a0483af2
                     const UnitOfMeasure* unit = pf->createUnitOfMeasure(code_str).as_nullable().get();
                     return to_java_unit(env, factory, unit);
                 }
